"""
This is a 2D gravity mode test. It sets up an exact eigenmode of the
gravity wave, and evolves it for two wave periods.

Author: J. S. Oishi <jsoishi@gmail.com>
Affiliation: KIPAC/SLAC/Stanford
License:
  Copyright (C) 2012 J. S. Oishi.  All Rights Reserved.

  This file is part of dedalus.

  dedalus is free software; you can redistribute it and/or modify
  it under the terms of the GNU General Public License as published by
  the Free Software Foundation; either version 3 of the License, or
  (at your option) any later version.

  This program is distributed in the hope that it will be useful,
  but WITHOUT ANY WARRANTY; without even the implied warranty of
  MERCHANTABILITY or FITNESS FOR A PARTICULAR PURPOSE.  See the
  GNU General Public License for more details.

  You should have received a copy of the GNU General Public License
  along with this program.  If not, see <http://www.gnu.org/licenses/>.
"""
from dedalus.mods import *
from dedalus.funcs import insert_ipython
import numpy as np

decfg.set('analysis','slice_axis', 'y')

shape = (48, 2, 48)
RHS = BoussinesqHydro(shape, FourierRepresentation)
data = RHS.create_fields(0.)

# set up parameters
RHS.parameters['g'] = 1.
RHS.parameters['alpha_t'] = 1.
RHS.parameters['beta'] = 1. # N = alpha_t * g * beta = 1

RHS.parameters['nu']    = 0.
RHS.parameters['kappa'] = 0.

# ICs
uz = 0.5 # the total amplitude is 1...keep in mind the hermitian symmetric pair
kx = 1.
kz = 1.
omega = np.sqrt(kx**2/(kx**2 + kz**2)) * RHS.parameters['beta']
tstop = 2*(2*np.pi/omega) # 2 mode periods

mode = data['u']['z'].find_mode(np.array([0,kz,kx]))
if mode:
    data['u']['z']['kspace'][tuple(mode)] = uz
    data['u']['x']['kspace'][tuple(mode)] = -kz/kx * uz
    data['T']['kspace'][tuple(mode)] = -1j*RHS.parameters['beta']/np.sqrt(kx**2/(kx**2 + kz**2)) * uz

# Integration parameters
<<<<<<< HEAD
ti = RK2mid(RHS)
ti.stop_time(2.) # 2 wave periods
=======
ti = RK2simplevisc(RHS)
ti.stop_time(tstop) # 2 wave periods
>>>>>>> 2c759a45
#ti.stop_iter(1)
ti.stop_walltime(86400.) # stop after 24 hours
ti.set_nsnap(1e7)
#ti.set_nsnap(100)
ti.set_dtsnap(2.)

vs = VolumeAverageSet(data)
vs.add('ekin', '%10.5e')
vs.add('energy_dissipation', '%10.5e')
vs.add('thermal_energy_dissipation', '%10.5e')
vs.add('ux2', '%10.5e')
vs.add('uy2', '%10.5e')
vs.add('uz2', '%10.5e')
vs.add('temp2', '%10.5e')
vs.add('divergence', '%10.5e')
vs.add('divergence_sum', '%10.5e')

an = AnalysisSet(data, ti)
an.add(VolumeAverage(20,va_obj=vs))
#an.add(Snapshot(50,space='xspace'))
an.add(TrackMode(10, indexlist=[(0, 1, 1)]))

# Main loop
#dt = 0.1
dt = 0.001
an.run()
my_proc = com_sys.myproc
while ti.ok:
    ti.advance(data, dt)
    an.run()

ti.finalize(data)<|MERGE_RESOLUTION|>--- conflicted
+++ resolved
@@ -54,13 +54,9 @@
     data['T']['kspace'][tuple(mode)] = -1j*RHS.parameters['beta']/np.sqrt(kx**2/(kx**2 + kz**2)) * uz
 
 # Integration parameters
-<<<<<<< HEAD
+ti = RK2simplevisc(RHS)
 ti = RK2mid(RHS)
-ti.stop_time(2.) # 2 wave periods
-=======
-ti = RK2simplevisc(RHS)
 ti.stop_time(tstop) # 2 wave periods
->>>>>>> 2c759a45
 #ti.stop_iter(1)
 ti.stop_walltime(86400.) # stop after 24 hours
 ti.set_nsnap(1e7)
