"""Conveninece wrapper for all tools necessary for a simulation.

Author: J. S. Oishi <jsoishi@gmail.com>
Affiliation: KIPAC/SLAC/Stanford
License:
  Copyright (C) 2011 J. S. Oishi.  All Rights Reserved.

  This file is part of dedalus.

  dedalus is free software; you can redistribute it and/or modify
  it under the terms of the GNU General Public License as published by
  the Free Software Foundation; either version 3 of the License, or
  (at your option) any later version.

  This program is distributed in the hope that it will be useful,
  but WITHOUT ANY WARRANTY; without even the implied warranty of
  MERCHANTABILITY or FITNESS FOR A PARTICULAR PURPOSE.  See the
  GNU General Public License for more details.

  You should have received a copy of the GNU General Public License
  along with this program.  If not, see <http://www.gnu.org/licenses/>.
"""


from dedalus.analysis.api import \
    AnalysisSet, \
    VolumeAverageSet

from dedalus.data_objects.api import \
    FourierRepresentation, \
    FourierShearRepresentation

from dedalus.init_cond.api import \
    taylor_green, \
    sin_x, \
    sin_y, \
    turb,  \
    mcwilliams_spec, \
    MIT_vortices, \
    shearing_wave, \
    collisionless_cosmo_fields, \
    cosmo_fields, \
    cosmo_spectra, \
    alfven, \
    zeldovich

from dedalus.physics.api import \
    Hydro, \
    ShearHydro, \
    MHD, \
<<<<<<< HEAD
    ShearMHD, \
    LinearCollisionlessCosmology,\
    CollisionlessCosmology
=======
    LinearCollisionlessCosmology, \
    CollisionlessCosmology, \
    LinearBaryonCDMCosmology, \
    BaryonCDMCosmology
>>>>>>> 2e590b7e

from dedalus.time_stepping.api import \
    RK2simple,\
    RK2simplevisc, \
    CrankNicholsonVisc, \
    RK4simplevisc

from dedalus.utils.api import \
    restart<|MERGE_RESOLUTION|>--- conflicted
+++ resolved
@@ -48,16 +48,14 @@
     Hydro, \
     ShearHydro, \
     MHD, \
-<<<<<<< HEAD
     ShearMHD, \
-    LinearCollisionlessCosmology,\
-    CollisionlessCosmology
-=======
     LinearCollisionlessCosmology, \
     CollisionlessCosmology, \
     LinearBaryonCDMCosmology, \
     BaryonCDMCosmology
->>>>>>> 2e590b7e
+    ShearMHD, \
+    LinearCollisionlessCosmology,\
+    CollisionlessCosmology
 
 from dedalus.time_stepping.api import \
     RK2simple,\
