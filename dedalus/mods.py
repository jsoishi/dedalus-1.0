"""Conveninece wrapper for all tools necessary for a simulation.

Author: J. S. Oishi <jsoishi@gmail.com>
Affiliation: KIPAC/SLAC/Stanford
License:
  Copyright (C) 2011 J. S. Oishi.  All Rights Reserved.

  This file is part of dedalus.

  dedalus is free software; you can redistribute it and/or modify
  it under the terms of the GNU General Public License as published by
  the Free Software Foundation; either version 3 of the License, or
  (at your option) any later version.

  This program is distributed in the hope that it will be useful,
  but WITHOUT ANY WARRANTY; without even the implied warranty of
  MERCHANTABILITY or FITNESS FOR A PARTICULAR PURPOSE.  See the
  GNU General Public License for more details.

  You should have received a copy of the GNU General Public License
  along with this program.  If not, see <http://www.gnu.org/licenses/>.
"""


from dedalus.analysis.api import \
    AnalysisSet, \
    VolumeAverageSet

from dedalus.data_objects.api import \
    FourierRepresentation, \
    FourierShearRepresentation, \
    ParallelFourierRepresentation, \
    ParallelFourierShearRepresentation

from dedalus.init_cond.api import \
    taylor_green, \
    sin_x, \
    sin_y, \
    turb,  \
    mcwilliams_spec, \
    MIT_vortices, \
    shearing_wave, \
    collisionless_cosmo_fields, \
    cosmo_fields, \
    cosmo_spectra, \
    alfven, \
    zeldovich

from dedalus.physics.api import \
    Hydro, \
    ShearHydro, \
    MHD, \
    ShearMHD, \
    LinearCollisionlessCosmology, \
    CollisionlessCosmology, \
    LinearBaryonCDMCosmology, \
    BaryonCDMCosmology, \
    LinearCollisionlessCosmology,\
    CollisionlessCosmology

from dedalus.time_stepping.api import \
    RK2simple,\
    RK2simplevisc, \
    CrankNicholsonVisc, \
    RK4simplevisc

from dedalus.utils.api import \
    restart, \
    Timer, \
<<<<<<< HEAD
    integrate_quad, \
    integrate_simp, \
    interp_linear, \
    find_zero
=======
    setup_parallel_objs, \
    load_all, \
    com_sys
>>>>>>> ed5d8b6e
<|MERGE_RESOLUTION|>--- conflicted
+++ resolved
@@ -67,13 +67,10 @@
 from dedalus.utils.api import \
     restart, \
     Timer, \
-<<<<<<< HEAD
     integrate_quad, \
     integrate_simp, \
     interp_linear, \
     find_zero
-=======
     setup_parallel_objs, \
     load_all, \
-    com_sys
->>>>>>> ed5d8b6e
+    com_sys