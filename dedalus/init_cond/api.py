--- conflicted
+++ resolved
@@ -28,11 +28,8 @@
     turb, \
     MIT_vortices, \
     cosmology, \
-<<<<<<< HEAD
+    alfven, \
     zeldovich
-=======
-    alfven
->>>>>>> 7a647cdc
 
 from .turb_spectra import \
     mcwilliams_spec