"""Initial Condition Generators.

NB: UNTIL we switch fftw backends, *all* data initializations must be
done using data[:,:] or some other explicit indexing. otherwise, the
pointer will be erased, and FFTs will fail!

Author: J. S. Oishi <jsoishi@gmail.com>
Affiliation: KIPAC/SLAC/Stanford
License:
  Copyright (C) 2011 J. S. Oishi.  All Rights Reserved.

  This file is part of dedalus.

  dedalus is free software; you can redistribute it and/or modify
  it under the terms of the GNU General Public License as published by
  the Free Software Foundation; either version 3 of the License, or
  (at your option) any later version.

  This program is distributed in the hope that it will be useful,
  but WITHOUT ANY WARRANTY; without even the implied warranty of
  MERCHANTABILITY or FITNESS FOR A PARTICULAR PURPOSE.  See the
  GNU General Public License for more details.

  You should have received a copy of the GNU General Public License
  along with this program.  If not, see <http://www.gnu.org/licenses/>.
"""
from dedalus.funcs import insert_ipython
import numpy as na

from scipy.interpolate import interp1d
from scipy.integrate import simps

from dedalus.data_objects import hermitianize

def taylor_green(ux, uy):
    if ux.dim == 2:
        ux.data[1,1] = -1j/4.
        ux.data[-1,-1] = 1j/4.
        ux.data[-1,1] = -1j/4.
        ux.data[1,-1] = 1j/4.

        uy.data[1,1] = 1j/4.
        uy.data[-1,-1] = -1j/4.
        uy.data[-1,1] = -1j/4.
        uy.data[1,-1] = 1j/4.

def sin_x(f,ampl=1.):
    f.data[0,1] = ampl*1j
    f.data[0,-1] = -f.data[0,1]

def sin_y(f,ampl=1.):
    f.data[1,0] = ampl*1j
    f.data[-1,0] = -f.data[0,1]

def sin_k(f, kindex, ampl=1.):
    f.data[tuple(kindex)] = ampl*1j
    f.data[tuple(-1*na.array(kindex))] = -f.data[tuple(kindex)]


def turb(ux, uy, spec, tot_en=0.5, **kwargs):
    """generate noise with a random phase and a spectrum given by
    the spec function.

    """
    kk = na.zeros(ux.data.shape)
    for k in ux.k.values():
        kk += k**2
    kk = na.sqrt(kk)
    sp = spec(kk,**kwargs)
    ampl = na.sqrt(sp/ux.data.ndim/sp.sum())

    for u in [ux,uy]:
        u.data[:,:] = ampl*na.exp(1j*2*na.pi*na.random.random(u.data.shape))

        # enforce symmetry in kspace to ensure data is real in
        # xspace.
        nx = u.data.shape[0]
        u.data[-1:nx/2:-1,-1:nx/2:-1] = u.data[1:nx/2,1:nx/2].conj()
        u.data[nx/2-1:0:-1, -1:nx/2:-1] = u.data[nx/2+1:,1:nx/2].conj()

        u.data[0,nx/2+1:] = u.data[0,nx/2-1:0:-1].conj()
        u.data[nx/2+1:,0] = u.data[nx/2-1:0:-1,0].conj()
        u.data[nx/2,nx/2+1:] = u.data[nx/2,nx/2-1:0:-1].conj()
        u.data[nx/2+1:,nx/2] = u.data[nx/2-1:0:-1,nx/2].conj()

        u.data[0:1,0:1].imag= 0.
        u.data[nx/2:nx/2+1,nx/2:nx/2+1].imag = 0
        u.data[0:1,nx/2:nx/2+1].imag = 0
        u.data[nx/2:nx/2+1,0:1].imag = 0
        u.data[0,0] = 0.

    remove_compressible(ux,uy)


def remove_compressible(ux,uy, renorm=False):
    """project off compressible parts of velocity fields. if renorm is
    set, will renormalize so ux and uy have the same normalization as
    before (not implemented yet.
    """
    if renorm:
        raise NotImplementedError
    ku = na.zeros_like(ux.data)
    for k, f in zip(('x','y'),(ux,uy)):
        ku += f.data * f.k[k]

    ux.data[:,:] -= ku * ux.k['x']/ux.k2(no_zero=True)
    uy.data[:,:] -= ku * uy.k['y']/uy.k2(no_zero=True)

def MIT_vortices(data):
    """define the 2D vortices from the MIT 18.336 sample matlab script at 

    http://math.mit.edu/cse/codes/mit18336_spectral_ns2d.m

    """
    
    sh = data['u']['x']['kspace'].shape
    x, y = na.meshgrid(na.r_[0:sh[0]]*2*na.pi/sh[0],na.r_[0:sh[1]]*2*na.pi/sh[1])
    aux = data.clone()
    aux.add_field('w','scalar')
    aux.add_field('psi','scalar')
    aux['w']['xspace']=na.exp(-((x-na.pi)**2+(y-na.pi+na.pi/4)**2)/(0.2)) \
        +na.exp(-((x-na.pi)**2+(y-na.pi-na.pi/4)**2)/(0.2)) \
        -0.5*na.exp(-((x-na.pi-na.pi/4)**2+(y-na.pi-na.pi/4)**2)/(0.4))

<<<<<<< HEAD
    aux['psi']['kspace'] = aux['w']['kspace']/aux['w'].k2(no_zero=True)
    
    data['u']['x']['kspace'] = aux['psi'].deriv('y')
    data['u']['y']['kspace'] = -aux['psi'].deriv('x')
=======
    data['ux'] = aux['psi'].deriv('y')
    data['uy'] = -aux['psi'].deriv('x')

def get_ic_data(fname, ak, deltacp, thetac):
    """read certain values from a linger output file

    """

    infile = open(fname)
    for i,line in enumerate(infile):
        values = line.split()
        ak.append(float(values[1]))
        deltacp.append(float(values[6]))
        thetac.append(float(values[11]))
    infile.close()

def get_norm_data(fname, ak_trans, Ttot0):
    """read certain values from a transfer-mode linger++ output file

    """
    infile = open(fname)
    for i,line in enumerate(infile):
        values = line.split()
        ak_trans.append(float(values[0]))
        Ttot0.append(float(values[6]))
    infile.close()

def sig2_integrand(Ttot0, ak, nspect):
    """calculate the integrand in the expression for the mean square of the field smoothed with a top-hat window function W at 8 Mpc.

    """
    R = 8.
    x = ak*R
    w = 3. * (na.sin(x) - x*na.cos(x))/(x*x*x)
    Pk = (ak**nspect) * (Ttot0*Ttot0)
    return (w*w) * Pk * (ak*ak)
    
def get_normalization(Ttot0, ak, sigma_8, nspect):
    """calculate the normalization for delta_tot using sigma_8

    """
    integrand = sig2_integrand(Ttot0, ak, nspect)
    sig2 = 4.*na.pi*simps(integrand, ak)
    ampl = sigma_8/na.sqrt(sig2)
    return ampl

def create_cosmo_field(field, spec, freq, mean=0., stdev=1.):
    """fill 3-d field with values sampled from gaussians with amplitudes 
    given by spec.

    """
    shape = spec.shape
    field[:,:,:] = spec * (na.random.normal(mean, stdev, shape) + 1j*na.random.normal(mean, stdev, shape)) # Use field[:,:,:] so we don't lose the pointer
    hermitianize.enforce_hermitian(field)
    hermitianize.zero_nyquist(field)

def cosmology(data, ic_fname, norm_fname, nspect=0.961, sigma_8=0.811):
    """generate realization of initial conditions in CDM overdensity
    and velocity from linger++ output.

    ***** NEEDS TO CONSIDER RANGE OF WAVENUMBERS *****

    """
    deltac = data['delta']['kspace']
    velc = [data['ux']['kspace'], data['uy']['kspace'], data['uz']['kspace']]

    ak = []
    deltacp = []
    thetac = []
    Ttot0 = []
    ak_trans = [] # the k-values that go with Ttot0

    get_ic_data(ic_fname, ak, deltacp, thetac)
    get_norm_data(norm_fname, ak_trans, Ttot0)
    ak = na.array(ak)
    deltacp = na.array(deltacp)
    thetac = na.array(thetac)
    ak_trans = na.array(ak_trans)
    Ttot0 = na.array(Ttot0)
    
    # normalize
    ampl = get_normalization(Ttot0, ak_trans, sigma_8, nspect)

    deltacp = deltacp*ampl
    thetac = thetac*ampl

    shape = deltac.shape
    
    nk = shape[0]
    freq = data['delta'].k['x']

    kk = na.sqrt(data['delta'].k2(no_zero=True))

    maxkk = kk[nk/2, nk/2, nk/2]
    maxkinput = max(ak)
    if maxkk > maxkinput:
        print 'cannot interpolate: some grid wavenumbers larger than input wavenumbers; ICs for those modes are wrong'
        # any |k| larger than the max input k is replaced by max input k
        kk[:,:,:] = na.minimum(kk, maxkinput*na.ones_like(kk))


    # calculate spectra
    f_deltacp = interp1d(ak[::-1], deltacp[::-1], kind='cubic')
    spec_delta = kk**(nspect/2.)*f_deltacp(kk)
    spec_delta[0,0,0] = 0

    f_thetac = interp1d(ak[::-1], thetac[::-1], kind='cubic')
    spec_theta = kk**(nspect/2. -1.)*f_thetac(kk)
    spec_theta[0,0,0] = 0

    # create realizations
    create_cosmo_field(deltac, spec_delta, freq)
    for i in xrange(3):
        create_cosmo_field(velc[i], spec_theta, freq)

    
    
    
>>>>>>> 3f1edfaf
<|MERGE_RESOLUTION|>--- conflicted
+++ resolved
@@ -122,14 +122,10 @@
         +na.exp(-((x-na.pi)**2+(y-na.pi-na.pi/4)**2)/(0.2)) \
         -0.5*na.exp(-((x-na.pi-na.pi/4)**2+(y-na.pi-na.pi/4)**2)/(0.4))
 
-<<<<<<< HEAD
     aux['psi']['kspace'] = aux['w']['kspace']/aux['w'].k2(no_zero=True)
-    
+
     data['u']['x']['kspace'] = aux['psi'].deriv('y')
     data['u']['y']['kspace'] = -aux['psi'].deriv('x')
-=======
-    data['ux'] = aux['psi'].deriv('y')
-    data['uy'] = -aux['psi'].deriv('x')
 
 def get_ic_data(fname, ak, deltacp, thetac):
     """read certain values from a linger output file
@@ -164,7 +160,7 @@
     w = 3. * (na.sin(x) - x*na.cos(x))/(x*x*x)
     Pk = (ak**nspect) * (Ttot0*Ttot0)
     return (w*w) * Pk * (ak*ak)
-    
+
 def get_normalization(Ttot0, ak, sigma_8, nspect):
     """calculate the normalization for delta_tot using sigma_8
 
@@ -241,9 +237,4 @@
     # create realizations
     create_cosmo_field(deltac, spec_delta, freq)
     for i in xrange(3):
-        create_cosmo_field(velc[i], spec_theta, freq)
-
-    
-    
-    
->>>>>>> 3f1edfaf
+        create_cosmo_field(velc[i], spec_theta, freq)