"""Physics class. This defines fields, and provides a right hand side
to time integrators.

Author: J. S. Oishi <jsoishi@gmail.com>
Affiliation: KIPAC/SLAC/Stanford
License:
  Copyright (C) 2011 J. S. Oishi.  All Rights Reserved.

  This file is part of dedalus.

  dedalus is free software; you can redistribute it and/or modify
  it under the terms of the GNU General Public License as published by
  the Free Software Foundation; either version 3 of the License, or
  (at your option) any later version.

  This program is distributed in the hope that it will be useful,
  but WITHOUT ANY WARRANTY; without even the implied warranty of
  MERCHANTABILITY or FITNESS FOR A PARTICULAR PURPOSE.  See the
  GNU General Public License for more details.

  You should have received a copy of the GNU General Public License
  along with this program.  If not, see <http://www.gnu.org/licenses/>.
"""

import numpy as na
<<<<<<< HEAD
from dedalus.data_objects.api import create_data, zero_nyquist, AuxEquation
from dedalus.utils.api import friedmann
=======
from dedalus.data_objects.api import create_data, zero_nyquist
>>>>>>> 740a1787
from dedalus.funcs import insert_ipython

class Physics(object):
    """This is a base class for a physics object. It needs to provide
    a right hand side for a time integration scheme.
    """
    def __init__(self, shape, representation):
        self._shape = shape
        self._ndims = len(self._shape)
        self._representation = representation
        dataname = "%sData" % self.__class__.__name__
        self.__DataClass = create_data(self._representation, self._shape, dataname)
        self.parameters = {}
        self.fields = {}
        self.aux_fields = {}
        self.aux_eqns = {}
    
    def __getitem__(self, item):
         a = self.parameters.get(item, None)
         # if a is None:
         #      a = self.parameters.get(item, None)
         if a is None:
              raise KeyError
         return

    def create_fields(self, t, fields=None):
         if fields == None:
              return self.__DataClass(self.fields, t)
         else:
              return self.__DataClass(fields, t)

    def create_dealias_field(self, t, fields=None):
        """data object to implement Orszag 3/2 rule for non-linear
        terms.

        """
        name = "%sDealiasData" % self.__class__.__name__
        shape = [3*d/2 for d in self._shape]
        data_class = create_data(self._representation, shape, name)

        if fields == None:
            return data_class(self.fields, t)
        else:
            return data_class(fields, t)

    def _setup_parameters(self, params):
        for k,v in params.iteritems():
            self.parameters[k] = v

    def _setup_aux_fields(self, t, aux, aux_comp):
         for f, c in zip(aux, aux_comp):
              self.aux_fields[f] = self.create_fields(t, c)

    def _setup_aux_eqns(self, aux_eqns, RHS, ics):
        """ create auxiliary ODEs to be solved alongside the spatial gradients.

        inputs
        ------
        aux_eqns -- a list of names for the equations
        RHS -- 

        """
        for f, r, ic in zip(aux_eqns, RHS, ics):
            self.aux_eqns[f] = AuxEquation(r, ic)

    def RHS(self):
        pass

class Hydro(Physics):
    """incompressible hydrodynamics.

    """
    def __init__(self,*args):
        Physics.__init__(self, *args)
<<<<<<< HEAD
        self.fields = ['ux','uy']
        self._aux_fields = ['vgradv','pressure','gradv']
        aux_types = [None, None, range(4)]
        if self._ndims == 3:
             self.fields.append('uz')
             aux_types[-1] = range(9)
        self._trans = {0: 'x', 1: 'y', 2: 'z'}
        params = {'nu': 0.}

        self.q = self.create_dealias_field(0.,['u','gu','ugu'])
        self._setup_aux_fields(0., self._aux_fields,aux_types)
        self._setup_parameters(params)
        self._RHS = self.create_fields(0.)
=======
        self.fields = ['ux', 'uy', 'uz'][0:self._ndims]
        self._aux = ['vgradv','pressure','gradv']
        aux_types = [None, None, range(self._ndims ** 2)]
        self._trans = {0: 'x', 1: 'y', 2: 'z'}
        params = {'nu': 0.}

        # Build now, unless derived class
        if self.__class__.__name__ == 'Hydro':
            self.q = self.create_dealias_field(0.,['u','gu','ugu'])
            self._setup_aux_fields(0., self._aux,aux_types)
            self._setup_parameters(params)
            self._RHS = self.create_fields(0.)
>>>>>>> 740a1787

    def RHS(self, data):
        self.vgradv(data, dealias='2/3')
        self.pressure(data)
        vgradv = self.aux_fields['vgradv']
        pressure = self.aux_fields['pressure']
        #insert_ipython()
        for f in self.fields:
            # not sure why this sign is wrong....
            self._RHS[f] = +vgradv[f]['kspace'] - pressure[f]['kspace']
        self._RHS.time = data.time        

        return self._RHS

    def gradv(self, data):
        """compute stress tensor, du_j/dx_i

        """
        gradv = self.aux_fields['gradv']
        i = 0

        for f in self.fields:
            for dim in range(self._ndims):
                gradv[i] = data[f].deriv(self._trans[dim])
                gradv[i]._curr_space = 'kspace'
                zero_nyquist(gradv[i].data)
                i += 1

    def pressure(self, data):
        d = data['ux']
        pressure = self.aux_fields['pressure']
        vgradv = self.aux_fields['vgradv']
        tmp = na.zeros_like(d.data)
        for i,f in enumerate(self.fields):
            tmp +=data[f].k[self._trans[i]] * vgradv[f]['kspace']
        k2 = data['ux'].k2(no_zero=True)

        for i,f in enumerate(self.fields):            
            pressure[f] = data[f].k[self._trans[i]] * tmp/k2
            pressure[f]._curr_space = 'kspace'
            zero_nyquist(pressure[f].data)

    def vgradv(self, data, dealias='2/3'):
        """
        Calculate vgradv term, with options for dealiasing.
        
        Dealiasing options: 
            None        No dealiasing
            '2/3'       Dealias by keeping lower 2/3 modes, and zeroing others
            '3/2'       Dealias by extending to 3/2 larger temp fields
        
        """
<<<<<<< HEAD
        d = data['ux']
        self.gradv(data)
        gradv = self.aux_fields['gradv']
        vgradv = self.aux_fields['vgradv']
        trans = {0: 'ux', 1: 'uy', 2: 'uz'}
        dealias = (na.abs(d.k['x']) > 2/3. *self._shape[0]/2.) | (na.abs(d.k['y']) > 2/3. * self._shape[1]/2.)
        tmp = na.zeros_like(d.data)
        for i,f in enumerate(self.fields):
            b = [i * self._ndims + j for j in range(self._ndims)]
            for ii, j in enumerate(b):
                tmp += data[trans[ii]]['xspace'] * gradv[j]['xspace']
            vgradv[f] = tmp.real
            vgradv[f]._curr_space = 'xspace'
            vgradv[f]['kspace'][dealias] = 0.
            tmp *= 0+0j
=======
        
        if dealias not in [None, '2/3', '3/2']:
            raise ValueError('Dealising method not implemented.')

        if dealias == '3/2':
            # Uses temporary dealias fields with 3/2 as many points 
            # as the shape of the data object.

            d = data['ux']
            self.gradv(data)
            gradv = self.aux_fields['gradv']
            vgradv = self.aux_fields['vgradv']
            trans = {0: 'ux', 1: 'uy', 2: 'uz'}
            self.q.zero_all()
            for i,f in enumerate(self.fields):
                b = [i * self._ndims + j for j in range(self._ndims)]
                tmp = na.zeros_like(self.q['ugu'].data)
                for ii,j, in enumerate(b):
                    self.q['u'].data[:]= 0+0j
                    self.q['u']._curr_space = 'kspace'
                    self.q['gu'].data[:] = 0+0j
                    self.q['gu']._curr_space = 'kspace'
                    zero_nyquist(data[trans[ii]]['kspace'])
                    self.q['u'] = na.fft.fftshift(data[trans[ii]]['kspace'])
                    self.q['u'] = na.fft.fftshift(self.q['u']['kspace'])
                    self.q['gu'] = na.fft.fftshift(gradv[j]['kspace'])
                    self.q['gu'] = na.fft.fftshift(self.q['gu']['kspace'])
                    tmp += self.q['u']['xspace'] * self.q['gu']['xspace']
                tmp.imag = 0.
                self.q['ugu'] = tmp
                self.q['ugu']._curr_space = 'xspace'
                vgradv[f] = self.q['ugu']['kspace']
                tmp *= 0+0j
>>>>>>> 740a1787

        else:
            d = data['ux']
            self.gradv(data)
            gradv = self.aux_fields['gradv']
            vgradv = self.aux_fields['vgradv']
            trans = {0: 'ux', 1: 'uy', 2: 'uz'}
            tmp = na.zeros_like(d.data)
            
            if dealias == '2/3': 
                dmask = ((na.abs(d.k['x']) > 2/3. *self._shape[0]/2.) | 
                         (na.abs(d.k['y']) > 2/3. * self._shape[1]/2.))
            
            for i,f in enumerate(self.fields):
                b = [i * self._ndims + j for j in range(self._ndims)]
                for ii, j in enumerate(b):
                    tmp += data[trans[ii]]['xspace'] * gradv[j]['xspace']
                vgradv[f] = tmp
                vgradv[f]._curr_space = 'xspace'
                if dealias == '2/3':
                    vgradv[f] = tmp.real
                    vgradv[f]['kspace'][dmask] = 0.
                tmp *= 0+0j
 
            
class MHD(Hydro):
    """
    Magnetohydrodynamics.
    """
    
    def __init__(self, *args):
        Hydro.__init__(self, *args)
        
        # Add data fields for magnetic field components
        self.fields += ['Bx', 'By', 'Bz'][0:self._ndims]
        self._aux += ['Ax', 'Ay', 'Az'][0:self._ndims]
        aux_types = [None, None, range(self._ndims ** 2), None, None, None]
        
        self._trans = {0: 'x', 1: 'y', 2: 'z'}
        params = {'nu': 0., 'eta': 0.}

        # Build now, unless derived class
        if self.__class__.__name__ == 'MHD':
            self.q = self.create_dealias_field(0.,['u','gu','ugu'])
            self._setup_aux_fields(0., self._aux,aux_types)
            self._setup_parameters(params)
            self._RHS = self.create_fields(0.)

            
            
            
            

            
            
            
            
            

class LinearCollisionlessCosmology(Physics):
    """This class implements linear, collisionless cosmology. 

    parameters
    ----------
    Omega_r - energy density in radiation
    Omega_m - energy density in matter
    Omega_l - energy density in dark energy (cosmological constant)
    H0      - hubble constant now (100 if all units are in km/s/Mpc)
    solves
    ------
    d_t d = - div(v_)
    d_t v = -grad(Phi) - H v
    laplacian(Phi) = 3 H^2 d / 2

    """
    def __init__(self,*args):
        Physics.__init__(self, *args)
        self.fields = ['delta','ux','uy']
        self._aux_fields = ['gradphi']
        aux_types = [None]
        if self._ndims == 3:
             self.fields.append('uz')
        self._trans = {0: 'x', 1: 'y', 2: 'z'}
        params = {'Omega_r': 0.,
                  'Omega_m': 0.,
                  'Omega_l': 0.,
                  'H0': 100.}
        self._setup_parameters(params)
        self._setup_aux_fields(0., self._aux_fields,aux_types)
        aux_eqn_rhs = lambda a: friedmann(a,self.parameters['H0'],self.parameters['Omega_r'], self.parameters['Omega_m'], self.parameters['Omega_l'])
        
        self._setup_aux_eqns(['H'],[aux_eqn_rhs], [1e-5])

        self._RHS = self.create_fields(0.)

    def RHS(self, data):
        self.density_RHS(data)
        
        return self._RHS

    def density_RHS(self, data):
        pass

    def vel_RHS(self, data):
        self.grad_phi(data)
        gradphi = self.aux_fields['gradphi']
        for i,f in enumerate(self.fields[1:]):
            self._RHS[f] = -gradphi[f]['kspace'] - self.aux_eqns['H'] * data[f]['kspace']
        
    def grad_phi(self, data):
        gradphi = self.aux_fields['gradphi']
        tmp = -3./2. * self.parameters['H0'] * data['delta']['kspace']/data['delta'].k2(no_zero=True)
        
        for i,f in enumerate(self.fields[1:]):
            gradphi[f] = data[f].k(self._trans(i)) * tmp

if __name__ == "__main__":
    import pylab as P
    from fourier_data import FourierData
    from init_cond import taylor_green
    a = Hydro((100,100),FourierData)
    data = a.create_fields(0.)
    taylor_green(data['ux'],data['uy'])
    vgv = a.vgradv(data)
    #test = a.pressure(data,vgv)
    test = a.RHS(data)

    for i,f in enumerate(a.fields):
        print test[f]._curr_space
        P.subplot(1,2,i+1)
        P.imshow(test[f]['xspace'].real)
        tmp =test[f]['xspace'].imag
        print "%s (min, max) = (%10.5e, %10.5e)" % (f, tmp.min(), tmp.max())
        P.colorbar()

    P.show()<|MERGE_RESOLUTION|>--- conflicted
+++ resolved
@@ -23,12 +23,8 @@
 """
 
 import numpy as na
-<<<<<<< HEAD
 from dedalus.data_objects.api import create_data, zero_nyquist, AuxEquation
 from dedalus.utils.api import friedmann
-=======
-from dedalus.data_objects.api import create_data, zero_nyquist
->>>>>>> 740a1787
 from dedalus.funcs import insert_ipython
 
 class Physics(object):
@@ -103,23 +99,8 @@
     """
     def __init__(self,*args):
         Physics.__init__(self, *args)
-<<<<<<< HEAD
-        self.fields = ['ux','uy']
+        self.fields = ['ux', 'uy', 'uz'][0:self._ndims]
         self._aux_fields = ['vgradv','pressure','gradv']
-        aux_types = [None, None, range(4)]
-        if self._ndims == 3:
-             self.fields.append('uz')
-             aux_types[-1] = range(9)
-        self._trans = {0: 'x', 1: 'y', 2: 'z'}
-        params = {'nu': 0.}
-
-        self.q = self.create_dealias_field(0.,['u','gu','ugu'])
-        self._setup_aux_fields(0., self._aux_fields,aux_types)
-        self._setup_parameters(params)
-        self._RHS = self.create_fields(0.)
-=======
-        self.fields = ['ux', 'uy', 'uz'][0:self._ndims]
-        self._aux = ['vgradv','pressure','gradv']
         aux_types = [None, None, range(self._ndims ** 2)]
         self._trans = {0: 'x', 1: 'y', 2: 'z'}
         params = {'nu': 0.}
@@ -127,10 +108,9 @@
         # Build now, unless derived class
         if self.__class__.__name__ == 'Hydro':
             self.q = self.create_dealias_field(0.,['u','gu','ugu'])
-            self._setup_aux_fields(0., self._aux,aux_types)
+            self._setup_aux_fields(0., self._aux_fields,aux_types)
             self._setup_parameters(params)
             self._RHS = self.create_fields(0.)
->>>>>>> 740a1787
 
     def RHS(self, data):
         self.vgradv(data, dealias='2/3')
@@ -183,23 +163,6 @@
             '3/2'       Dealias by extending to 3/2 larger temp fields
         
         """
-<<<<<<< HEAD
-        d = data['ux']
-        self.gradv(data)
-        gradv = self.aux_fields['gradv']
-        vgradv = self.aux_fields['vgradv']
-        trans = {0: 'ux', 1: 'uy', 2: 'uz'}
-        dealias = (na.abs(d.k['x']) > 2/3. *self._shape[0]/2.) | (na.abs(d.k['y']) > 2/3. * self._shape[1]/2.)
-        tmp = na.zeros_like(d.data)
-        for i,f in enumerate(self.fields):
-            b = [i * self._ndims + j for j in range(self._ndims)]
-            for ii, j in enumerate(b):
-                tmp += data[trans[ii]]['xspace'] * gradv[j]['xspace']
-            vgradv[f] = tmp.real
-            vgradv[f]._curr_space = 'xspace'
-            vgradv[f]['kspace'][dealias] = 0.
-            tmp *= 0+0j
-=======
         
         if dealias not in [None, '2/3', '3/2']:
             raise ValueError('Dealising method not implemented.')
@@ -233,7 +196,6 @@
                 self.q['ugu']._curr_space = 'xspace'
                 vgradv[f] = self.q['ugu']['kspace']
                 tmp *= 0+0j
->>>>>>> 740a1787
 
         else:
             d = data['ux']
@@ -291,8 +253,6 @@
             
             
             
-            
-
 class LinearCollisionlessCosmology(Physics):
     """This class implements linear, collisionless cosmology. 
 
@@ -348,7 +308,7 @@
         tmp = -3./2. * self.parameters['H0'] * data['delta']['kspace']/data['delta'].k2(no_zero=True)
         
         for i,f in enumerate(self.fields[1:]):
-            gradphi[f] = data[f].k(self._trans(i)) * tmp
+            gradphi[f] = data[f].k(self._trans(i)) * tmp    
 
 if __name__ == "__main__":
     import pylab as P
