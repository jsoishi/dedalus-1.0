--- conflicted
+++ resolved
@@ -197,10 +197,6 @@
         vgradv = self.aux_fields['vgradv']
         trans = {0: 'ux', 1: 'uy', 2: 'uz'}
         dealias = (na.abs(d.k['x']) > 2/3. *self._shape[0]/2.) | (na.abs(d.k['y']) > 2/3. * self._shape[1]/2.)
-<<<<<<< HEAD
-        insert_ipython()
-=======
->>>>>>> 58614a55
         tmp = na.zeros_like(d.data)
         for i,f in enumerate(self.fields):
             b = [i * self._ndims + j for j in range(self._ndims)]
