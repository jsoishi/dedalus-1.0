--- conflicted
+++ resolved
@@ -141,14 +141,7 @@
         """
         
         # Compute terms
-<<<<<<< HEAD
         self.XgradX(data, 'u', 'u', dealias='2/3')
-=======
-        ulist = [data[f] for f in self.ufields]
-        gradulist = self.aux_fields['gradu'].fields
-        ugradulist = self.aux_fields['ugradu'].fields
-        self.XgradX(ulist, gradulist, ugradulist, dealias='2/3')
->>>>>>> e4bd0325
         self.pressure(data)
         
         # Place references
@@ -162,31 +155,18 @@
         self._RHS.time = data.time        
         return self._RHS
 
-<<<<<<< HEAD
     def gradX(self, data, field, outfield):
-=======
-    def gradX(self, Xlist, outlist):
->>>>>>> e4bd0325
         """
         Compute Jacobian: JX_ij = dX_i/dx_j
         
         Inputs:
-<<<<<<< HEAD
             data        Data object
             field       Field that makes up the vector X
             outfield    Name of the vector (output assigned to field "grad_")
-=======
-            Xlist       List of Representation objects that make up the vector X
-            outlist     List of Representation objects for output
->>>>>>> e4bd0325
-
-        """
-        
-        if len(Xlist) ** 2 != len(outlist):
-            raise ValueError('Dimension mismatch')
-        
-        # Place references
-<<<<<<< HEAD
+
+        """
+        
+        # Place references
         gradx = self.aux_fields['grad' + outfield]
         N = self._ndims
 
@@ -195,16 +175,6 @@
             for j in xrange(self._ndims):
                 gradx[N * i + j]['kspace'] = data[outfield][i].deriv(self._trans[j])
                 zero_nyquist(gradx[N * i + j].data)
-=======
-        N = len(Xlist)
-
-        # Construct Jacobian
-        for i,f in enumerate(Xlist):
-            for j in xrange(N):
-                outlist[N * i + j].data = f.deriv(self._trans[j])
-                outlist[N * i + j]._curr_space = 'kspace'
-                zero_nyquist(outlist[N * i + j].data)
->>>>>>> e4bd0325
 
     def pressure(self, data):
         """
@@ -232,24 +202,14 @@
             pressure[i]['kspace'] = -data['u'][i].k[self._trans[i]] * tmp / k2
             zero_nyquist(pressure[i].data)
 
-<<<<<<< HEAD
     def XgradX(self, data, field, outfield, dealias='2/3'):
-=======
-    def XgradX(self, Xlist, gradXlist, outlist, dealias='2/3'):
->>>>>>> e4bd0325
         """
         Calculate "X dot (grad X)" term for ufields, with dealiasing options.
         
         Inputs:
-<<<<<<< HEAD
             data        Data object
             field       field that makes up the vector X
             outfield    Name of the vector (output assigned to field "_grad_")
-=======
-            Xlist       List of Representation objects that make up the vector X
-            gradXlist   List of Representation objects for components of gradX
-            outlist     List of Representation objects for output
->>>>>>> e4bd0325
             
         Dealiasing options: 
             None        No dealiasing
@@ -261,13 +221,8 @@
         if dealias not in [None, '2/3', '3/2']:
             raise ValueError('Dealising method not implemented.')
             
-<<<<<<< HEAD
         # if len(fieldlist) != len(self.ufields):
         #     raise ValueError('X and u must have same number of dimensions')
-=======
-        if len(Xlist) != len(outlist):
-            raise ValueError('Dimension mismatch')
->>>>>>> e4bd0325
 
         if dealias == '3/2':
             # Uses temporary dealias fields with 3/2 as many points 
@@ -303,7 +258,6 @@
 
         else:
             # Perform gradX calculation and place references
-<<<<<<< HEAD
             self.gradX(data, field, outfield)
             gradx = self.aux_fields['grad' + outfield]
             xgradx = self.aux_fields[outfield + 'grad' + outfield]
@@ -311,13 +265,6 @@
 
             # Setup temporary data container and dealias mask
             sampledata = data[field]['x']
-=======
-            self.gradX(Xlist, gradXlist)
-            N = len(Xlist)
-
-            # Setup temporary data container and dealias mask
-            sampledata = Xlist[0]
->>>>>>> e4bd0325
             tmp = na.zeros_like(sampledata.data)
             
             if dealias == '2/3': 
@@ -326,7 +273,6 @@
                          (na.abs(sampledata.k['y']) > 2/3. * self._shape[1]/2.))
             
             # Construct XgradX **************** Proper dealiasing?
-<<<<<<< HEAD
             for i in range(self._ndims):
                 for j in xrange(N):
                     tmp += data[field][j]['xspace'] * gradx[N * i + j]['xspace']
@@ -335,18 +281,6 @@
                 if dealias == '2/3':
                     xgradx[i]['kspace'] # dummy call to switch spaces
                     xgradx[i]['kspace'][dmask] = 0.
-=======
-            for i,f in enumerate(outlist):
-                for j in xrange(N):
-                    tmp += Xlist[j]['xspace'] * gradXlist[N * i + j]['xspace']
-
-                f = tmp
-                f._curr_space = 'xspace'
-                
-                if dealias == '2/3':
-                    f = tmp.real
-                    f['kspace'][dmask] = 0.
->>>>>>> e4bd0325
                     
                 tmp *= 0+0j
  
