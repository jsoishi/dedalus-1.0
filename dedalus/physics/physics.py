--- conflicted
+++ resolved
@@ -120,11 +120,7 @@
             for j in self.dims:
                 output[N * i + j]['kspace'] = X[i].deriv(self._trans[j]) 
                 
-<<<<<<< HEAD
-    def XgradY(self, X, Y, gradY, output, dealias='2/3', compute_gradY=True, X_masked=None, gradY_masked=None):
-=======
     def XgradY(self, X, Y, gradY, output, compute_gradY=True):
->>>>>>> 9dd42e3b
         """
         Calculate "X dot (grad X)" term, with dealiasing options.
         
@@ -150,105 +146,6 @@
 
         """
 
-<<<<<<< HEAD
-        if dealias == '3/2':
-            # Uses temporary dealias fields with 3/2 as many points 
-            # as the shape of the data object.
-            
-            # ****** THIS HAS NOT BEEN UPDATED TO WORK WITH NEW HANDLING ******
-            # ****** or with scalar Y
-            d = data['ux']
-            self.gradu(data)
-            gradu = self.aux_fields['gradu']
-            ugradu = self.aux_fields['ugradu']
-            trans = {0: 'ux', 1: 'uy', 2: 'uz'}
-            self.q.zero_all()
-            for i,f in enumerate(self.fields):
-                b = [i * self.ndim + j for j in self.dims]
-                tmp = na.zeros_like(self.q['ugu'].data)
-                for ii,j, in enumerate(b):
-                    self.q['u'].data[:]= 0+0j
-                    self.q['u']._curr_space = 'kspace'
-                    self.q['gu'].data[:] = 0+0j
-                    self.q['gu']._curr_space = 'kspace'
-                    #zero_nyquist(data[trans[ii]]['kspace'])
-                    data[trans[ii]].zero_nyquist()
-                    self.q['u'] = na.fft.fftshift(data[trans[ii]]['kspace'])
-                    self.q['u'] = na.fft.fftshift(self.q['u']['kspace'])
-                    self.q['gu'] = na.fft.fftshift(gradu[j]['kspace'])
-                    self.q['gu'] = na.fft.fftshift(self.q['gu']['kspace'])
-                    tmp += self.q['u']['xspace'] * self.q['gu']['xspace']
-                tmp.imag = 0.
-                self.q['ugu'] = tmp
-                self.q['ugu']._curr_space = 'xspace'
-                ugradu[f] = self.q['ugu']['kspace']
-                tmp *= 0+0j
-
-        else:
-            N = self.ndim
-
-            # Perform gradY calculation
-            if compute_gradY:
-                self.gradX(Y, gradY)
-
-            # Setup temporary data container and dealias mask
-            sampledata = X[0]
-            tmp = na.zeros_like(sampledata.data)
-            
-            kk = na.sqrt(sampledata.k2())
-            if dealias == '2/3': 
-                # Orszag 2/3 dealias mask (picks out coefficients to zero)    
-                dmask = (kk > 2/3. * self.shape[0]/2.)
-                
-            # Use temporary fields for masking, if applicable
-            if X_masked is None:
-                X_masked = X
-            else:
-                for i in self.dims:
-                    X_masked[i]['kspace'] = X[i]['kspace']
-            if gradY_masked is None:
-                gradY_masked = gradY
-            else:
-                if Y.ncomp == 1:
-                    for i in self.dims:
-                        gradY_masked[i]['kspace'] = gradY[i]['kspace']
-                else:
-                    for i in self.dims:
-                        for j in self.dims:
-                            gradY_masked[N*i+j]['kspace'] = gradY[N*i+j]['kspace']
-            #####
-            # If Y is a scalar:
-            if Y.ncomp == 1:
-                if dealias == '2/3':
-                    for i in self.dims:
-                        X_masked[i]['kspace'][dmask] = 0. 
-                        gradY_masked[i]['kspace'][dmask] = 0.
-                self.XdotY(X_masked, gradY_masked, output, 'xspace') 
-                if dealias == '2/3':
-                    output['kspace']
-                    output['kspace'][dmask] = 0.
-                return
-            #####
-            else:
-                # mask first
-                if dealias == '2/3':
-                    for i in self.dims:
-                        for j in xrange(N):
-                            gradY_masked[N * i + j]['kspace'][dmask] = 0.
-                        X_masked[i]['kspace'][dmask] = 0.
-
-                # Construct XgradY
-                for i in self.dims:
-                    for j in xrange(N):
-                        tmp += (X_masked[j]['xspace'] * 
-                                gradY_masked[N * i + j]['xspace'])
-                        
-                    output[i]['xspace'] = tmp.real
-                    if dealias == '2/3':
-                        output[i]['kspace']
-                        output[i]['kspace'][dmask] = 0.
-                    tmp *= 0+0j
-=======
 #         if dealias == '3/2':
 #             # Uses temporary dealias fields with 3/2 as many points 
 #             # as the shape of the data object.
@@ -292,14 +189,19 @@
         sampledata = X[0]
         tmp = na.zeros_like(sampledata.data)
         
+        # Scalar case
+        if Y.ncomp == 1:
+            for i in self.dims:
+                tmp += X[i]['xspace'] * gradY[i]['xspace']
+            output['xspace'] = tmp.real
+            return
+        
         # Construct XgradY
         for i in self.dims:
             for j in xrange(N):
                 tmp += X[j]['xspace'] * gradY[N * i + j]['xspace']
-
             output[i]['xspace'] = tmp.real                    
             tmp *= 0+0j
->>>>>>> 9dd42e3b
                 
     def XcrossY(self, X, Y, output, space):
         """
@@ -646,9 +548,6 @@
         self._aux_fields.append(('deltadivu', 'scalar'))
         self._aux_fields.append(('gradu', 'tensor'))
         self._aux_fields.append(('ugradu', 'vector'))
-        self._aux_fields.append(('u_tmp', 'vector'))
-        self._aux_fields.append(('d_tmp', 'scalar'))
-        self._aux_fields.append(('divu_tmp', 'scalar'))
         self._setup_aux_fields(0., self._aux_fields) # re-creates gradphi
 
     def div_u(self, data):
@@ -668,21 +567,8 @@
             self.div_u(data)
         divu = self.aux_fields['divu']
         deltadivu = self.aux_fields['deltadivu']
-        divu_tmp = self.aux_fields['divu_tmp']
-        d_tmp = self.aux_fields['d_tmp']
-
-        divu_tmp['kspace'] = divu['kspace']
-        d_tmp['kspace'] = data['delta']['kspace']
-
-        kk = na.sqrt(data['delta'].k2())
-        dmask = (kk > 2/3. * self.shape[0]/2.)
-                
-        divu_tmp['kspace'][dmask] = 0.
-        d_tmp['kspace'][dmask] = 0.
-        
-        deltadivu['xspace'] = divu_tmp['xspace'] * d_tmp['xspace']
-        deltadivu['kspace']
-        deltadivu['kspace'][dmask] = 0.
+        
+        deltadivu['xspace'] = divu['xspace'] * data['delta']['xspace']
 
     def RHS(self, data):
         self.density_RHS(data)
@@ -694,7 +580,7 @@
         a = self.aux_eqns['a'].value
         self.div_u(data)
         self.XgradY(data['u'], data['delta'], self.aux_fields['graddelta'], 
-               self.aux_fields['ugraddelta'], X_masked=self.aux_fields['u_tmp'],dealias='2/3')
+               self.aux_fields['ugraddelta'])
         self.delta_div_u(data)
         divu = self.aux_fields['divu']
         ugraddelta = self.aux_fields['ugraddelta']
@@ -712,8 +598,7 @@
         adot = self.aux_eqns['a'].RHS(a)
 
         self.XgradY(data['u'], data['u'], self.aux_fields['gradu'], 
-                    self.aux_fields['ugradu'],
-                    X_masked=self.aux_fields['u_tmp'],dealias='2/3') 
+                    self.aux_fields['ugradu']) 
         
         ugradu = self.aux_fields['ugradu'] 
         
