--- conflicted
+++ resolved
@@ -193,11 +193,7 @@
                 
     def XcrossY(self, X, Y, output, space):
         """
-<<<<<<< HEAD
-        Calculate X cross Y.  *** NOT TESTED ***
-=======
         Calculate X cross Y.
->>>>>>> 0a78e36b
         
         Inputs:
             X           Input VectorField object
@@ -232,11 +228,7 @@
             
     def curlX(self, X, output):
         """
-<<<<<<< HEAD
-        Return list of components of curl X. *** NOT TESTED ***
-=======
         Return list of components of curl X.
->>>>>>> 0a78e36b
         
         Inputs:
             X           Input VectorField object
@@ -300,12 +292,9 @@
         for i in self.dims:
             self._RHS['u'][i]['kspace'] = -ugradu[i]['kspace'] - pressure[i]['kspace']
             
-<<<<<<< HEAD
-=======
         # Set integrating factors
         self._RHS['u'].integrating_factor = self.parameters['nu'] * self._RHS['u']['x'].k2()
             
->>>>>>> 0a78e36b
         self._RHS.time = data.time        
         return self._RHS
 
@@ -398,13 +387,10 @@
                                            Ptotal[i]['kspace'])
                                            
             self._RHS['B'][i]['kspace'] = Bgradu[i]['kspace'] - ugradB[i]['kspace']
-<<<<<<< HEAD
-=======
 
         # Set integrating factors
         self._RHS['u'].integrating_factor = self.parameters['nu'] * self._RHS['u']['x'].k2()
         self._RHS['B'].integrating_factor = self.parameters['eta'] * self._RHS['B']['x'].k2()
->>>>>>> 0a78e36b
 
         self._RHS.time = data.time        
         return self._RHS
