"""Physics class. This defines fields, and provides a right hand side
to time integrators.

Authors: J. S. Oishi <jsoishi@gmail.com>
         K. J. Burns <kburns@berkeley.edu>
Affiliation: KIPAC/SLAC/Stanford
License:
  Copyright (C) 2011 J. S. Oishi, K. J. Burns.  All Rights Reserved.

  This file is part of dedalus.

  dedalus is free software; you can redistribute it and/or modify
  it under the terms of the GNU General Public License as published by
  the Free Software Foundation; either version 3 of the License, or
  (at your option) any later version.

  This program is distributed in the hope that it will be useful,
  but WITHOUT ANY WARRANTY; without even the implied warranty of
  MERCHANTABILITY or FITNESS FOR A PARTICULAR PURPOSE.  See the
  GNU General Public License for more details.

  You should have received a copy of the GNU General Public License
  along with this program.  If not, see <http://www.gnu.org/licenses/>.
"""

import numpy as na
from dedalus.data_objects.api import create_field_classes, AuxEquation, StateData
from dedalus.utils.api import friedmann
from dedalus.funcs import insert_ipython

def _reconstruct_object(*args, **kwargs):
    new_args = [args[1]['shape'], args[1]['_representation'], args[1]['length']]
    obj = args[0](*new_args)
    obj.__dict__.update(args[1])
    return obj

class Physics(object):
    """
    This is a base class for a physics object. It needs to provide
    a right hand side for a time integration scheme.
    """
    
    def __init__(self, shape, representation, length=None):
        self.shape = shape
        self.ndim = len(self.shape)
        if length:
            self.length = length
        else:
            self.length = (2 * na.pi,) * self.ndim
        self.dims = xrange(self.ndim)
        self._representation = representation
        self._field_classes = create_field_classes(
                self._representation, self.shape, self.length)
        self.parameters = {}
        self.aux_eqns = {}
    
    def __getitem__(self, item):
         value = self.parameters.get(item, None)
         if value is None:
              raise KeyError
         return value

    def __reduce__(self):
        savedict = {}
        exclude = ['aux_fields', '_field_classes']
        for k,v in self.__dict__.iteritems():
            if k not in exclude:
                savedict[k] = v
        return (_reconstruct_object, (self.__class__, savedict))

    def create_fields(self, t, field_list=None):        
        if field_list == None:
            field_list = self.fields
        return StateData(t, self.shape, self.length, self._field_classes, 
                         field_list=field_list, params=self.parameters)

    def _setup_parameters(self, params):
        for k,v in params.iteritems():
            self.parameters[k] = v

    def _setup_aux_fields(self, t, aux_field_list=None):
        self.aux_fields = self.create_fields(t, aux_field_list)

    def _setup_aux_eqns(self, aux_eqns, RHS, ics):
        """ create auxiliary ODEs to be solved alongside the spatial gradients.

        inputs
        ------
        aux_eqns -- a list of names for the equations
        RHS -- 

        """
        for f, r, ic in zip(aux_eqns, RHS, ics):
            self.aux_eqns[f] = AuxEquation(r, ic)

    def RHS(self):
        pass

    def gradX(self, X, output):
        """
        Compute Jacobian: gradX[N * i + j] = dX_i/dx_j
        
        Inputs:
            X           Input Scalar/VectorField object
            output      Output Vector/TensorField object

        """

        N = self.ndim

        # Construct Jacobian
        for i in xrange(X.ncomp):
            for j in self.dims:
                output[N * i + j]['kspace'] = X[i].deriv(self._trans[j]) 
                
    def divX(self, X, output):
        """
        Compute divergence: divX = dX_i/dx_i
        
        Inputs:
            X           Input VectorField object
            output      Output ScalarField object

        """

        N = self.ndim
        output.zero()

        # Construct divergence
        for i in xrange(X.ncomp):
            output['kspace'] += X[i].deriv(self._trans[i]) 
                
    def XgradY(self, X, Y, gradY, output, compute_gradY=True):
        """
        Calculate X dot (grad Y).
        
        Inputs:
            X           Input VectorField object
            Y           Input Scalar/VectorField object
            gradY       Vector/TensorField object to hold gradY
            output      Output Scalar/VectorField object
            
        Keywords:
            compute_gradY   Set to False if gradY has been computed

        """

        N = self.ndim
    
        # Perform gradY calculation
        if compute_gradY:
            self.gradX(Y, gradY)

        # Setup temporary data container
        sampledata = X[0]
        tmp = na.zeros_like(sampledata.data)
        
        # Construct XgradY
        for i in xrange(Y.ncomp):
            for j in self.dims:
                tmp += X[j]['xspace'] * gradY[N * i + j]['xspace']
            output[i]['xspace'] = tmp.real                    
            tmp *= 0+0j
            
    def XlistgradY(self, Xlist, Y, tmp, outlist):
        """
        Calculate X dot (grad Y) for X in Xlist.
        This is a low-memory alternative to XgradY (never stores a full gradY tensor).
        
        Inputs:
            Xlist       List of input VectorField objects
            Y           Input Scalar/VectorField object
            tmp         ScalarField object for use in internal calculations
            outlist     List of output Scalar/VectorField object

        """

        N = self.ndim

        # Zero all output fields
        for outfield in outlist:
            outfield.zero_all()

        for i in xrange(Y.ncomp):
            for j in self.dims:
                # Compute dY_i/dx_j
                tmp['kspace'] = Y[i].deriv(self._trans[j])
                
                # Add term to each output
                for k,X in enumerate(Xlist):
                    outlist[k][i]['xspace'] += (X[j]['xspace'] * tmp['xspace']).real
     
    def XcrossY(self, X, Y, output, space):
        """
        Calculate X cross Y.
        
        Inputs:
            X           Input VectorField object
            Y           Input VectorField object
            output      Output Vector/ScalarField object (3D/2D)
            space       Space for cross product
        
        Note: 
            2D inputs require scalar output
            3D inputs require vector output

        """            

        N = X.ndim
            
        # Place references
        X0 = X[0][space]
        X1 = X[1][space]
        if N == 3: X2 = X[2][space]
            
        Y0 = Y[0][space]
        Y1 = Y[1][space]
        if N == 3: Y2 = Y[2][space]

        # Calculate cross product, scalar if N == 2
        if N == 3:
            output[0][space] = X1 * Y2 - X2 * Y1
            output[1][space] = X2 * Y0 - X0 * Y2
            output[2][space] = X0 * Y1 - X1 * Y0
        else:
            output[space] = X0 * Y1 - X1 * Y0
            
    def XdotY(self, X, Y, output, space):
        """
        Calculate X dot Y.
        
        Inputs:
            X           Input VectorField object
            Y           Input VectorField object
            output      Output ScalarField object
            space       Space for dot product

        """            

        if X.ncomp != Y.ncomp: raise ValueError('Vectors not the same size')

        output.zero()  
        for i in xrange(X.ncomp):
            output[space] += X[i][space] * Y[i][space]
            
    def curlX(self, X, output):
        """
        Calculate curl of X.
        
        Inputs:
            X           Input Scalar/Vector/VectorField object
            output      Output Vector/Scalar/VectorField object (2D/2D/3D)
        
        Note: 
            2D: Vector input requires Scalar output
                Scalar input requires Vector output
            3D: Vector input requires Vector output
            
        """
        
        N = X.ncomp

        # Calculate curl
        # 3D input yields 3D output
        if N == 3:
            output[0]['kspace'] = X[2].deriv(self._trans[1]) - X[1].deriv(self._trans[2])
            output[1]['kspace'] = X[0].deriv(self._trans[2]) - X[2].deriv(self._trans[0])
            output[2]['kspace'] = X[1].deriv(self._trans[0]) - X[0].deriv(self._trans[1])
        
        # 2D input (xy) yields scalar output (z)
        elif N == 2:
            output['kspace'] = X[1].deriv(self._trans[0]) - X[0].deriv(self._trans[1])    
            
        # Scalar input (z) yeilds vector output (xy)
        elif N == 1:
            output[0]['kspace'] = X[0].deriv(self._trans[1])
            output[1]['kspace'] = -X[0].deriv(self._trans[0])
        
class Hydro(Physics):
    """Incompressible hydrodynamics."""
    
    def __init__(self, *args, **kwargs):
        Physics.__init__(self, *args, **kwargs)
        
        # Setup data fields
        self.fields = [('u', 'VectorField')]
        self._aux_fields = [('pressure', 'VectorField'),
                            ('gradu', 'TensorField'),
                            ('ugradu', 'VectorField')]
        
        self._trans = {0: 'x', 1: 'y', 2: 'z'}
        params = {'nu': 0., 'rho0': 1.}
        self._setup_parameters(params)
        self._finalized = False

    def _finalize_init(self):
        self._setup_aux_fields(0., self._aux_fields)
        self._RHS = self.create_fields(0.)
        self._finalized = True

    def RHS(self, data):
        """
        Compute right hand side of fluid equations, populating self._RHS with
        the time derivatives of the fields.

        u_t + nu k^2 u = -ugradu - i k p / rho0

        """
        if not self._finalized:
            self._finalize_init()
        # Compute terms
        self.XgradY(data['u'], data['u'], self.aux_fields['gradu'],
                    self.aux_fields['ugradu'])
        self.pressure(data)
        
        # Place references
        ugradu = self.aux_fields['ugradu']
        pressure = self.aux_fields['pressure']
        
        # Construct time derivatives
        for i in self.dims:
            self._RHS['u'][i]['kspace'] = -ugradu[i]['kspace'] - pressure[i]['kspace']
            
        # Set integrating factors
        self._RHS['u'].integrating_factor = self.parameters['nu'] * self._RHS['u']['x'].k2()
            
        self._RHS.time = data.time        
        self.aux_fields.time = data.time
        return self._RHS

    def pressure(self, data):
        """
        Compute pressure term for ufields: i k p / rho0
        
        p / rho0 = i k * ugradu / k^2     
        ==> pressure term = - k (k * ugradu) / k^2
        
        """
        
        # Place references
        ugradu = self.aux_fields['ugradu']
        pressure = self.aux_fields['pressure']
        
        # Setup temporary data container
        sampledata = data['u']['x']
        tmp = na.zeros_like(sampledata.data)
        k2 = sampledata.k2(no_zero=True)
        
        # Construct k * ugradu
        for i in self.dims:
            tmp += data['u'][i].k[self._trans[i]] * ugradu[i]['kspace']

        # Construct full term
        for i in self.dims:            
            pressure[i]['kspace'] = -data['u'][i].k[self._trans[i]] * tmp / k2
            #zero_nyquist(pressure[i].data)
            pressure[i].zero_nyquist()

class ShearHydro(Hydro):
    def RHS(self, data):
        Hydro.RHS(self, data)

        self._RHS['u']['x']['kspace'] += 2.*self.parameters['Omega']*data['u']['y']['kspace']
        self._RHS['u']['y']['kspace'] += -(2*self.parameters['Omega'] + self.parameters['S'])*data['u']['x']['kspace']
        
        return self._RHS

    def pressure(self, data):
        """
        Compute pressure term for ufields: i k p / rho0
        
        p / rho0 = i (k * ugradu + rotation + shear)/ k^2
        ==> pressure term = - k (k * ugradu + rotation + shear) / k^2
        
        """
        
        # Place references
        ugradu = self.aux_fields['ugradu']
        pressure = self.aux_fields['pressure']
        
        # Setup temporary data container
        sampledata = data['u']['x']
        tmp = na.zeros_like(sampledata.data)
        k2 = sampledata.k2(no_zero=True)
        
        # Construct k * ugradu
        for i in self.dims:
            tmp += data['u'][i].k[self._trans[i]] * ugradu[i]['kspace'] 

        tmp += 2. * self.parameters['S'] * data['u']['x'].k['y'] * data['u']['x']['kspace'] - 2. * self.parameters['Omega'] * data['u']['y'].k['x'] * data['u']['y']['kspace'] + 2 * self.parameters['Omega'] * data['u']['x'].k['y'] * data['u']['x']['kspace']

        # Construct full term
        for i in self.dims:            
            pressure[i]['kspace'] = -data['u'][i].k[self._trans[i]] * tmp / k2
            #zero_nyquist(pressure[i].data)
            pressure[i].zero_nyquist()

class MHD(Hydro):
    """Incompressible magnetohydrodynamics."""
    
    def __init__(self, *args, **kwargs):
        Physics.__init__(self, *args, **kwargs)
        
        # Setup data fields
<<<<<<< HEAD
        self.fields = [('u', 'vector'),
                       ('B', 'vector')]
        self._aux_fields = [('Ptotal', 'vector'),
                            ('mathtmp', 'scalar'),
                            ('ugradu', 'vector'),
                            ('BgradB', 'vector'),
                            ('ugradB', 'vector'),
                            ('Bgradu', 'vector')]
=======
        self.fields = [('u', 'VectorField'),
                       ('B', 'VectorField')]
        self._aux_fields = [('Ptotal', 'VectorField'),
                            ('gradu', 'TensorField'),
                            ('ugradu', 'VectorField'),
                            ('gradB', 'TensorField'),
                            ('BgradB', 'VectorField'),
                            ('ugradB', 'VectorField'),
                            ('Bgradu', 'VectorField')]
>>>>>>> 77e5a561
        
        self._trans = {0: 'x', 1: 'y', 2: 'z'}
        params = {'nu': 0., 'rho0': 1., 'eta': 0.}

        self._setup_aux_fields(0., self._aux_fields)
        self._setup_parameters(params)
        self._RHS = self.create_fields(0.)

    def RHS(self, data):
        """
        Compute right hand side of fluid equations, populating self._RHS with
        the time derivatives of the fields.
        
        u_t + nu k^2 u = -ugradu + BgradB / (4 pi rho0) - i k Ptot / rho0
        
        B_t + eta k^2 B = Bgradu - ugradB

        """
        
        # Place references
        u = data['u']
        B = data['B']
        mathtmp = self.aux_fields['mathtmp']
        ugradu = self.aux_fields['ugradu']
        BgradB = self.aux_fields['BgradB']
        ugradB = self.aux_fields['ugradB']
        Bgradu = self.aux_fields['Bgradu']
        Ptotal = self.aux_fields['Ptotal']
        pr4 = 4 * na.pi * self.parameters['rho0']
        
        # Compute terms
        self.XlistgradY([u, B], u, mathtmp, [ugradu, Bgradu])
        self.XlistgradY([u, B], B, mathtmp, [ugradB, BgradB])
        self.total_pressure(data)
        
        # Construct time derivatives
        for i in self.dims:
            self._RHS['u'][i]['kspace'] = (-ugradu[i]['kspace'] + 
                                           BgradB[i]['kspace'] / pr4 -
                                           Ptotal[i]['kspace'])
                                           
            self._RHS['B'][i]['kspace'] = Bgradu[i]['kspace'] - ugradB[i]['kspace']

        # Set integrating factors
        self._RHS['u'].integrating_factor = self.parameters['nu'] * self._RHS['u']['x'].k2()
        self._RHS['B'].integrating_factor = self.parameters['eta'] * self._RHS['B']['x'].k2()

        self._RHS.time = data.time        
        return self._RHS
        
    def total_pressure(self, data):
        """
        Compute total pressure term (including magnetic): i k Ptot / rho0
        
        Ptot / rho0 = i k * ugradu / k^2 - i k * BgradB / (4 pi rho0 k^2)  
        ==> pressure term = - k (k * ugradu - k * BgradB / (4 pi rho0)) / k^2
        
        """

        # Place references
        ugradu = self.aux_fields['ugradu']
        BgradB = self.aux_fields['BgradB']
        Ptotal = self.aux_fields['Ptotal']
        pr4 = 4 * na.pi * self.parameters['rho0']

        # Setup temporary data container
        sampledata = data['u']['x']
        tmp = na.zeros_like(sampledata.data)
        k2 = sampledata.k2(no_zero=True)

        # Construct k * ugradu - k * BgradB / (4 pi rho0)
        for i in self.dims:
            tmp += data['u'][i].k[self._trans[i]] * ugradu[i]['kspace']
            tmp -= data['u'][i].k[self._trans[i]] * BgradB[i]['kspace'] / pr4
        
        # Construct full term
        for i in self.dims:            
            Ptotal[i]['kspace'] = -data['u'][i].k[self._trans[i]] * tmp / k2
            #zero_nyquist(Ptotal[i].data)
            Ptotal[i].zero_nyquist()
    
            
class LinearCollisionlessCosmology(Physics):
    """This class implements linear, collisionless cosmology. 

    parameters
    ----------
    Omega_r - energy density in radiation
    Omega_m - energy density in matter
    Omega_l - energy density in dark energy (cosmological constant)
    H0      - hubble constant now (100 if all units are in km/s/Mpc)
    solves
    ------
    d_t d = - div(v_)
    d_t v = -grad(Phi) - H v
    laplacian(Phi) = 3 H^2 d / 2

    """
    def __init__(self, *args, **kwargs):
        Physics.__init__(self, *args, **kwargs)
        self.fields = [('delta', 'ScalarField'),
                       ('u', 'VectorField')]
        self._aux_fields = [('gradphi', 'VectorField')]
                            
        self._trans = {0: 'x', 1: 'y', 2: 'z'}
        params = {'Omega_r': 0.,
                  'Omega_m': 0.,
                  'Omega_l': 0.,
                  'H0': 100.}
        self._setup_parameters(params)
        self._setup_aux_fields(0., self._aux_fields)
        aux_eqn_rhs = lambda a: a*friedmann(a, self.parameters['H0'],
                                            self.parameters['Omega_r'],
                                            self.parameters['Omega_m'], 
                                            self.parameters['Omega_l'])
        
        self._setup_aux_eqns(['a'],[aux_eqn_rhs], [0.002])

        self._RHS = self.create_fields(0.)

    def RHS(self, data):
        self.density_RHS(data)
        self.vel_RHS(data)
        self._RHS.time = data.time
        return self._RHS

    def density_RHS(self, data):
        a = self.aux_eqns['a'].value
        divu = na.zeros(data['delta'].shape, complex)
        for i in self.dims:
            divu += data['u'][i].deriv(self._trans[i])

        self._RHS['delta']['kspace'] = -divu / a

    def vel_RHS(self, data):
        self.grad_phi(data)
        gradphi = self.aux_fields['gradphi']
        a = self.aux_eqns['a'].value
        adot = self.aux_eqns['a'].RHS(a)
        for i in self.dims:
            self._RHS['u'][i]['kspace'] = (-gradphi[i]['kspace'] - 
                                            adot * data['u'][i]['kspace']) / a
        
    def grad_phi(self, data):
        a = self.aux_eqns['a'].value
        H = self.aux_eqns['a'].RHS(a) / a

        gradphi = self.aux_fields['gradphi']
        tmp = (-3./2. * H*H * data['delta']['kspace'] /
                data['delta'].k2(no_zero=True))
        
        for i in self.dims:            
            gradphi[i]['kspace'] = 1j * a*a * data['u'][i].k[self._trans[i]] * tmp

class CollisionlessCosmology(LinearCollisionlessCosmology):
    """This class implements collisionless cosmology with nonlinear terms.

    solves
    ------
    d_t d = -(1 + d) div(v_) / a - v dot grad(d) / a
    d_t v = -grad(Phi) / a - H v -(v dot grad) v / a
    laplacian(Phi) = 3 H^2 d / 2
    """

    def __init__(self, *args, **kwargs):
        LinearCollisionlessCosmology.__init__(self, *args, **kwargs)
        self._aux_fields.append(('graddelta', 'VectorField'))
        self._aux_fields.append(('ugraddelta', 'ScalarField'))
        self._aux_fields.append(('divu', 'ScalarField'))
        self._aux_fields.append(('deltadivu', 'ScalarField'))
        self._aux_fields.append(('gradu', 'TensorField'))
        self._aux_fields.append(('ugradu', 'VectorField'))
        self._setup_aux_fields(0., self._aux_fields) # re-creates gradphi

    def div_u(self, data):
        # should really calculate gradu first, then get divu from that
        divu = self.aux_fields['divu']

        divu['kspace'] = na.zeros_like(divu['kspace'])
        for i in self.dims:
            divu['kspace'] += data['u'][i].deriv(self._trans[i])
    
    def delta_div_u(self, data, compute_divu=False):
        """calculate delta*div(v) in x-space, using 2/3 de-aliasing 

        """

        if compute_divu:
            self.div_u(data)
        divu = self.aux_fields['divu']
        deltadivu = self.aux_fields['deltadivu']
        
        deltadivu['xspace'] = divu['xspace'] * data['delta']['xspace']

    def RHS(self, data):
        self.density_RHS(data)
        self.vel_RHS(data)
        self._RHS.time = data.time
        return self._RHS

    def density_RHS(self, data):
        a = self.aux_eqns['a'].value
        self.div_u(data)
        self.XgradY(data['u'], data['delta'], self.aux_fields['graddelta'], 
               self.aux_fields['ugraddelta'])
        self.delta_div_u(data)
        divu = self.aux_fields['divu']
        ugraddelta = self.aux_fields['ugraddelta']
        deltadivu = self.aux_fields['deltadivu']

        self._RHS['delta']['kspace'] = -(divu['kspace'] + 
                                         deltadivu['kspace'] + 
                                         ugraddelta['kspace']) / a
        
    def vel_RHS(self, data):
        self.grad_phi(data)
        gradphi = self.aux_fields['gradphi']

        a = self.aux_eqns['a'].value
        adot = self.aux_eqns['a'].RHS(a)

        self.XgradY(data['u'], data['u'], self.aux_fields['gradu'], 
                    self.aux_fields['ugradu']) 
        
        ugradu = self.aux_fields['ugradu'] 
        
        for i in self.dims:
            self._RHS['u'][i]['kspace'] = -(gradphi[i]['kspace'] +
                                            adot * data['u'][i]['kspace'] +
                                            ugradu[i]['kspace']) / a
        
if __name__ == "__main__":
    import pylab as P
    from fourier_data import FourierData
    from init_cond import taylor_green
    a = Hydro((100,100),FourierData)
    data = a.create_fields(0.)
    taylor_green(data['ux'],data['uy'])
    vgv = a.ugradu(data)
    #test = a.pressure(data,vgv)
    test = a.RHS(data)

    for i,f in enumerate(a.fields):
        print test[f]._curr_space
        P.subplot(1,2,i+1)
        P.imshow(test[f]['xspace'].real)
        tmp =test[f]['xspace'].imag
        print "%s (min, max) = (%10.5e, %10.5e)" % (f, tmp.min(), tmp.max())
        P.colorbar()

    P.show()<|MERGE_RESOLUTION|>--- conflicted
+++ resolved
@@ -402,26 +402,14 @@
         Physics.__init__(self, *args, **kwargs)
         
         # Setup data fields
-<<<<<<< HEAD
-        self.fields = [('u', 'vector'),
-                       ('B', 'vector')]
-        self._aux_fields = [('Ptotal', 'vector'),
-                            ('mathtmp', 'scalar'),
-                            ('ugradu', 'vector'),
-                            ('BgradB', 'vector'),
-                            ('ugradB', 'vector'),
-                            ('Bgradu', 'vector')]
-=======
         self.fields = [('u', 'VectorField'),
                        ('B', 'VectorField')]
         self._aux_fields = [('Ptotal', 'VectorField'),
-                            ('gradu', 'TensorField'),
+                            ('mathtmp', 'ScalarField'),
                             ('ugradu', 'VectorField'),
-                            ('gradB', 'TensorField'),
                             ('BgradB', 'VectorField'),
                             ('ugradB', 'VectorField'),
                             ('Bgradu', 'VectorField')]
->>>>>>> 77e5a561
         
         self._trans = {0: 'x', 1: 'y', 2: 'z'}
         params = {'nu': 0., 'rho0': 1., 'eta': 0.}
