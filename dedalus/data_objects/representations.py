--- conflicted
+++ resolved
@@ -27,10 +27,7 @@
 import numpy as np
 import numpy.lib.stride_tricks as st
 import numpy.fft as npfft
-<<<<<<< HEAD
-=======
 import scipy.fftpack as spfft
->>>>>>> aeee3ef9
 from dedalus.config import decfg
 from dedalus.utils.parallelism import com_sys, swap_indices, get_plane
 from dedalus.utils.logger import mylog
