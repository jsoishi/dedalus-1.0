"""Representation object for fourier transformable fields

Author: J. S. Oishi <jsoishi@gmail.com>
Affiliation: KIPAC/SLAC/Stanford
License:
  Copyright (C) 2011 J. S. Oishi.  All Rights Reserved.

  This file is part of dedalus.

  dedalus is free software; you can redistribute it and/or modify
  it under the terms of the GNU General Public License as published by
  the Free Software Foundation; either version 3 of the License, or
  (at your option) any later version.

  This program is distributed in the hope that it will be useful,
  but WITHOUT ANY WARRANTY; without even the implied warranty of
  MERCHANTABILITY or FITNESS FOR A PARTICULAR PURPOSE.  See the
  GNU General Public License for more details.

  You should have received a copy of the GNU General Public License
  along with this program.  If not, see <http://www.gnu.org/licenses/>.
"""
import numpy as na
import numpy.fft as fpack
from dedalus.utils.parallelism import com_sys
from dedalus.utils.fftw import fftw
from dedalus.utils.timer import Timer
from dedalus.funcs import insert_ipython
try:
    import pycuda.autoinit
    import pycuda.gpuarray as gpuarray
    import scikits.cuda.fft as cu_fft
except ImportError:
    print "Warning: CUDA cannot be imported. Must use FFTW or numpy FFT"

class Representation(object):
    """a representation of a field. it stores data and provides
    spatial derivatives.

    """

    def __init__(self, sd, shape, length):
        pass

class FourierRepresentation(Representation):
    """Container for data that can be Fourier transformed. Includes a
    wrapped and specifiable method for performing the FFT. 

    """
    #timer = Timer()
    def __init__(self, sd, shape, length, dtype='complex128', method='fftw',
                 dealiasing='2/3 cython'):
        """
        Inputs:
            sd          state data object
            shape       The shape of the data, tuple of ints
            length      The length of the data, tuple of floats (default: 2 pi)
            
        """
        self.sd = sd
        self.shape = shape
        self._shape = {'kspace': shape,
                       'xspace': shape
            }
        self.length = length
        self.ndim = len(self.shape)
        self.data = na.zeros(self.shape, dtype=dtype)
        self.__eps = na.finfo(dtype).eps
        self._curr_space = 'kspace'
        self.trans = {'x': 0, 'y': 1, 'z': 2,
                      0:'x', 1:'y', 2:'z'} # for vector fields
        
        self._setup_k()
        self.set_fft(method)
        self.set_dealiasing(dealiasing)

    def __getitem__(self,space):
        """returns data in either xspace or kspace, transforming as necessary.

        """
        if space == self._curr_space:
            pass
        elif space == 'xspace':
            self.backward()
        elif space == 'kspace':
            self.forward()
        else:
            raise KeyError("space must be either xspace or kspace")
        
        return self.data

    def __setitem__(self, space, data):
        """this needs to ensure the pointer for the field's data
        member doesn't change for FFTW. Currently, we do that by
        slicing the entire data array. 
        """
        if data.size < self.data.size:
            sli = [slice(i/4+1,i/4+i+1) for i in data.shape]
            self.data[sli] = data
        else:
            sli = [slice(i) for i in self.data.shape]
            self.data[:] = data[sli]

        self._curr_space = space

    def _setup_k(self):
        # Get Nyquist wavenumbers
        self.kny = na.pi * na.array(self.shape) / na.array(self.length)

        # Setup wavenumbers
        self.k = []
        for i,S in enumerate(self.shape):
            kshape = i * (1,) + (S,) + (self.ndim - i - 1) * (1,)
            ki = fpack.fftfreq(S) * 2. * self.kny[i]
            ki.resize(kshape)
            self.k.append(ki)
        self.k = dict(zip(['z','y','x'][3-self.ndim:], self.k))

    def set_fft(self, method):
        if method == 'fftw':
            self.fplan = fftw.Plan(self.data, direction='FFTW_FORWARD', flags=['FFTW_MEASURE'])
            self.rplan = fftw.Plan(self.data, direction='FFTW_BACKWARD', flags=['FFTW_MEASURE'])
            self.fft = self.fwd_fftw
            self.ifft = self.rev_fftw
        if method == 'numpy':
            self.fft = self.fwd_np
            self.ifft = self.rev_np
        if method =='cu_fft':
            if self.data.dtype != 'complex64':
                raise TypeError("Must use complex64 (single precision) to use CUDA FFT (maybe?).")
            self.data_gpu = gpuarray.to_gpu(self.data)
            self.fplan = cu_fft.Plan(self.data_gpu.shape, self.data.dtype, self.data.dtype)
            self.fft = self.fwd_cufft
            self.ifft = self.rev_cufft
            
    def fwd_cufft(self):
        self.data_gpu = gpuarray.to_gpu(self.data)
        cu_fft.fft(self.data_gpu, self.data_gpu, self.fplan)
        self.data = self.data_gpu.get()

    def rev_cufft(self):
        self.data_gpu = gpuarray.to_gpu(self.data)
        cu_fft.ifft(self.data_gpu, self.data_gpu, self.fplan, True)
        self.data = self.data_gpu.get()

    def fwd_fftw(self):
        self.fplan()
        self.data /= self.data.size
<<<<<<< HEAD

=======
        
>>>>>>> ed5d8b6e
    def rev_fftw(self):
        self.rplan()
        self.data.imag = 0.

    def fwd_np(self):
<<<<<<< HEAD
        self.data = fpack.fftn(self.data / self.data.size)

    def rev_np(self):
        self.data = fpack.ifftn(self.data) * self.data.size
=======
        self.data = fpack.fftn(self.data)

    def rev_np(self):
        self.data = fpack.ifftn(self.data)
>>>>>>> ed5d8b6e
        self.data.imag = 0

    def forward(self):
        """FFT method to go from xspace to kspace."""
        
        self.fft()
        self._curr_space = 'kspace'
        self.dealias()
        #self.zero_under_eps()

    def backward(self):
        """IFFT method to go from kspace to xspace."""
        
        self.dealias()
        self.ifft()
        self._curr_space = 'xspace'
        
                
    def set_dealiasing(self, dealiasing):
        if dealiasing == '2/3':
            self.dealias = self.dealias_23
        elif dealiasing == '2/3 cython':
            if self.ndim == 2:
                from dealias_cy_2d import dealias_23
            elif self.ndim == 3:
                from dealias_cy_3d import dealias_23 
            self._cython_dealias_function = dealias_23
            self.dealias = self.dealias_23_cython
        elif dealiasing == '2/3 spherical':
            self.dealias = self.dealias_spherical_23
        else:
            self.dealias = self.zero_nyquist

    def dealias_23(self):
        """Orszag 2/3 dealiasing rule"""
        
        # Zeroing mask   
        dmask = ((na.abs(self.k['x']) > 2/3. * self.kny[-1]) | 
                 (na.abs(self.k['y']) > 2/3. * self.kny[-2]))

        if self.ndim == 3:
            dmask = dmask | (na.abs(self.k['z']) > 2/3. * self.kny[-3])

        self['kspace'] # Dummy call to switch spaces
        self.data[dmask] = 0.
        
    def dealias_23_cython(self):
        """Orszag 2/3 dealiasing rule implemented in cython."""
        
        if self.ndim == 2:
            self._cython_dealias_function(self.data, self.k['x'], self.k['y'], self.kny)
        elif self.ndim == 3:
            self._cython_dealias_function(self.data, self.k['x'], self.k['y'], self.k['z'], self.kny)

    def dealias_wrap(self):
        """Test function for dealias speed testing"""
        
        self.dealias_func(self.data, self.k['x'], self.k['y'], self.kny)

    def dealias_23_spherical(self):
        """Spherical 2/3 dealiasing rule."""
        
        # Zeroing mask   
        dmask = na.sqrt(self.k2()) >= 2/3. * na.min(self.kny)

        self['kspace'] # Dummy call to switch spaces
        self.data[dmask] = 0.
        
    def deriv(self,dim):
        """take a derivative along dim"""
        if self._curr_space == 'xspace':
            self.forward()
        der = self.data * 1j*self.k[dim]
        return der

    def k2(self, no_zero=False):
        """returns k**2. if no_zero is set, will set the mean mode to
        1. useful for division when the mean is not important.
        """
        k2 = na.zeros(self._shape['kspace'])
        for k in self.k.values():
            k2 += k**2
        if no_zero:
            k2[k2 == 0] = 1.
        return k2
        
    def zero_nyquist(self):
        """Zero out the Nyquist space in each dimension."""
        
        self['kspace']  # Dummy call to ensure in kspace
        nyspace = [slice(None)] * self.ndim 
        
        # Pick out Nyquist space for each dimension and set to zero
        for i in xrange(self.ndim):
            nyspace[i] = self.shape[i] / 2
            self.data[nyspace] = 0.
            nyspace[i] = slice(None)

    def zero_under_eps(self):
        """Zero out any modes with coefficients smaller than machine epsilon."""
        
        self['kspace']  # Dummy call to ensure in kspace
        self.data[na.abs(self.data) < self.__eps] = 0.

    def save(self, dataset):
        """save data to HDF5 dataset

        inputs 
        ------
        dataset -- an h5py dataset opbject

        """
        dataset[:] = self.data
        dataset.attrs['space'] = self._curr_space

class FourierShearRepresentation(FourierRepresentation):
    """

    """
    def __init__(self, sd, shape, length, **kwargs):    
        """
        Shearing box implementation.

        Parameters
        ----------
        S : float
            the *dimensional* shear rate in 1/t units

        """
        
        FourierRepresentation.__init__(self, sd, shape, length, **kwargs)
        self.shear_rate = self.sd.parameters['S'] * self.sd.parameters['Omega']
        self.kx = self.k['x'].copy()
        
    def set_fft(self, method):
        if method == 'fftw':
            self.fplan_yz = fftw.PlanPlane(self.data, 
                                           direction='FFTW_FORWARD', flags=['FFTW_MEASURE'])
            self.rplan_yz = fftw.PlanPlane(self.data, 
                                           direction='FFTW_BACKWARD', flags=['FFTW_MEASURE'])
            self.fplan_x = fftw.PlanPencil(self.data, 
                                           direction='FFTW_FORWARD', flags=['FFTW_MEASURE'])
            self.rplan_x = fftw.PlanPencil(self.data, 
                                           direction='FFTW_BACKWARD', flags=['FFTW_MEASURE'])

            self.fft = self.fwd_fftw
            self.ifft = self.rev_fftw
        if method == 'numpy':
            self.fft = self.fwd_np
            self.ifft = self.rev_np

    def rev_np(self):
        """IFFT method to go from kspace to xspace."""
        
        deltay = self.shear_rate * self.sd.time 
        x = na.linspace(0., self.length[-1], self.shape[-1], endpoint=False)
        
        # Do x fft
        self.data = fpack.ifft(self.data, axis=-1) * na.sqrt(self.shape[-1])
        
        # Phase shift
        self.data *= na.exp(-1j * self.k['y'] * x * deltay)
        
        # Do y fft
        self.data = fpack.ifft(self.data, axis=-2) * na.sqrt(self.shape[-2])
        
        # Do z fft
        if self.ndim == 3:
            self.data = fpack.ifft(self.data, axis=0) * na.sqrt(self.shape[0])
        
    def fwd_np(self):
        """FFT method to go from xspace to kspace."""
        
        deltay = self.shear_rate * self.sd.time
        x = (na.linspace(0., self.length[-1], self.shape[-1], endpoint=False) +
             na.zeros(self.shape))

        # Do z fft
        if self.ndim == 3:
            self.data = fpack.fft(self.data / na.sqrt(self.shape[0]), axis=0)

        # Do y fft
        self.data = fpack.fft(self.data / na.sqrt(self.shape[-2]), axis=-2)

        # Phase shift
        self.data *= na.exp(1j * self.k['y'] * x * deltay)
        
        # Do x fft
        self.data = fpack.fft(self.data / na.sqrt(self.shape[-1]), axis=-1)

    def fwd_fftw(self):
        deltay = self.shear_rate * self.sd.time
        x = (na.linspace(0., self.length[-1], self.shape[-1], endpoint=False) +
             na.zeros(self.shape))

        # do y-z fft
        self.fplan_yz()

        # Phase shift
        self.data *= na.exp(1j * self.k['y'] * x * deltay)
        
        # Do x fft
        self.fplan_x()
        self.data /= (self.data.size * com_sys.nproc)

    def rev_fftw(self):
        deltay = self.shear_rate * self.sd.time 
        x = na.linspace(0., self.length[-1], self.shape[-1], endpoint=False)
        
        # Do x fft
        self.rplan_x()

        # Phase shift
        self.data *= na.exp(-1j * self.k['y'] * x * deltay)
        
        # Do y-z fft
        self.rplan_yz()
        self.data.imag = 0.

    def _update_k(self):
        """Evolve modes due to shear."""

        self.k['x'] = self.kx - self.shear_rate * self.sd.time * self.k['y']
        while self.k['x'].min() < -self.kny[-1]:
            self.k['x'][self.k['x'] < -self.kny[-1]] += 2 * self.kny[-1]
        while self.k['x'].max() >= self.kny[-1]:
            self.k['x'][self.k['x'] >= self.kny[-1]] -= 2 * self.kny[-1]
            
class ParallelFourierRepresentation(FourierRepresentation):
    timer = Timer()
    def __init__(self, sd, shape, length, dtype='complex128', method='fftw',
                 dealiasing='2/3'):
        """
        Inputs:
            sd          state data object
            shape       The shape of the data, tuple of ints
            length      The length of the data, tuple of floats (default: 2 pi)
        """
        self.comm = com_sys.comm
        if not self.comm:
            raise ValueError("mpi4py cannot be loaded. A parallel run cannot be initialized.")
        if len(shape) != 3:
            raise ValueError("Parallel runs must be 3D")

        self.nproc = com_sys.nproc
        self.myproc = com_sys.myproc
        self.offset = na.array([0, 0, self.myproc * shape[2]])
        FourierRepresentation.__init__(self, sd, shape, length, dtype=dtype, method=method, dealiasing=dealiasing)
        self.nproc = com_sys.nproc
        self.myproc = com_sys.myproc
        self.offset = na.array([0, 0, self.myproc * shape[2]])
        self._setup_k()
        self.sendbuf = na.empty((self.nproc,) + (self._shape['kspace'][0],) + tuple(self._shape['xspace'][1:]), dtype=dtype)
        self.recvbuf = na.empty_like(self.sendbuf)


    def __setitem__(self, space, data):
        """this needs to ensure the pointer for the field's data
        member doesn't change for FFTW. Currently, we do that by
        slicing the entire data array. 
        """
        if space != self._curr_space:
            self.shape = self._shape[space]
            self.data.shape = self.shape

        if data.size < self.data.size:
            sli = [slice(i/4+1,i/4+i+1) for i in data.shape]
            self.data[sli] = data
        else:
            sli = [slice(i) for i in self.data.shape]
            self.data[:] = data[sli]

        self._curr_space = space

    def set_fft(self, method):
        self._shape = {'kspace': self.data.shape,
                       'xspace': (self.data.shape[0]*self.nproc,
                                  self.data.shape[1],
                                  self.data.shape[2]/self.nproc)}
        self._length = {'kspace': [self.length[0], self.length[1], self.length[2]],
                       'xspace': [self.length[0]*self.nproc,
                                  self.length[1],
                                  self.length[2]/self.nproc]}

        if method == 'fftw':
            self.data.shape = self._shape['xspace']
            self.fplan_yz = fftw.PlanPlane(self.data, 
                                           direction='FFTW_FORWARD', flags=['FFTW_MEASURE'])
            self.rplan_yz = fftw.PlanPlane(self.data, 
                                           direction='FFTW_BACKWARD', flags=['FFTW_MEASURE'])
            self.data.shape = self._shape['kspace']
            self.fplan_x = fftw.PlanPencil(self.data, 
                                           direction='FFTW_FORWARD', flags=['FFTW_MEASURE'])
            self.rplan_x = fftw.PlanPencil(self.data, 
                                           direction='FFTW_BACKWARD', flags=['FFTW_MEASURE'])


            self.fft = self.fwd_fftw
            self.ifft = self.rev_fftw
        if method == 'numpy':
            self.fft = self.fwd_np
            self.ifft = self.rev_np

    def _setup_k(self):
        global_shape = na.array(self.shape)*na.array([self.nproc, 1, 1])
        global_length = na.array(self.length)*na.array([self.nproc, 1, 1])
        # Get Nyquist wavenumbers
        self.kny = na.pi * na.array(self.shape) / na.array(self.length)

        # Setup wavenumbers
        self.k = []
        for i,S in enumerate(global_shape):
            kshape = i * (1,) + (S,) + (self.ndim - i - 1) * (1,)
            ki = fpack.fftfreq(S) * 2. * self.kny[i]
            ki.resize(kshape)
            self.k.append(ki)
        self.k = dict(zip(['z','y','x'][3-self.ndim:], self.k))
        self.k['z'] = self.k['z'][self.myproc*self.shape[0]:(self.myproc+1)*self.shape[0]]

    @timer
    def communicate(self, direction):
        """Handles the communication.

        """
        # concatenate assumes a list of arrays, so concat_axis is
        # actually indexing into data, not recvbuf; 0 --> z, 2 --> x
        if direction == 'forward':
            sz = self.shape[0] / self.nproc
            for i in xrange(self.nproc):
                self.sendbuf[i] = self.data[i * sz:(i + 1) * sz, :, :]
            concat_axis = 2
            space = 'kspace'
        elif direction == 'backward':
            sx = self.shape[2] / self.nproc
            for i in xrange(self.nproc):
                self.sendbuf[i] = self.data[:, :, i * sx:(i + 1) * sx]
            concat_axis = 0
            space = 'xspace'
        else:
            raise ValueError("Communcation direction must be forward or backward")

        self.alltoall()

        self.shape = self._shape[space]
        self.length = self._length[space]
        return self.do_concatenate(concat_axis)

    @timer
    def do_concatenate(self, concat_axis):
        return na.concatenate(self.recvbuf, axis=concat_axis)

    @timer
    def alltoall(self):
        self.comm.Alltoall([self.sendbuf,com_sys.MPI.COMPLEX], [self.recvbuf,com_sys.MPI.COMPLEX])

    def fwd_np(self):
        """xspace to kspace"""
        # yz fft
        self.data = fpack.fftn(self.data, axes=(0,1))

        # transform
        recvbuf = self.communicate('forward')

        # x fft
        self.data = fpack.fft(recvbuf, axis=2)
        self.data /= (self.data.size * com_sys.nproc)

    def rev_np(self):
        """kspace to xspace
        
        """
        # x fft
        self.data = fpack.ifft(self.data, axis=2)

        # Transpose
        recvbuf = self.communicate('backward')

        # yz fft
        self.data = fpack.ifftn(recvbuf, axes=(0,1))
        self.data *= (self.data.size * com_sys.nproc)

    def fwd_fftw(self):
        self.fplan_yz()
        a = self.communicate('forward')

        self.data.shape = self._shape['kspace']
        self.data[:] = a[:]
        self.fplan_x()
        self.data /= (self.data.size * com_sys.nproc)

    def rev_fftw(self):
        self.rplan_x()

        a = self.communicate('backward')
        self.data.shape = self._shape['xspace']
        self.data[:] = a[:]

        self.rplan_yz()
        self.data.imag = 0.

class ParallelFourierShearRepresentation(ParallelFourierRepresentation, FourierShearRepresentation):
    def __init__(self, sd, shape, length, dtype='complex128', method='fftw',
                 dealiasing='2/3 cython'):
        ParallelFourierRepresentation.__init__(self, sd, shape, length, dtype=dtype, method=method, dealiasing=dealiasing)
        FourierShearRepresentation.__init__(self, sd, shape, length, dtype=dtype, method=method, dealiasing=dealiasing)
        self.nproc = com_sys.nproc
        self.myproc = com_sys.myproc
        self.offset = na.array([0, 0, self.myproc * shape[2]])

    def fwd_np(self):
        """FFT method to go from xspace to kspace."""
        
        deltay = self.shear_rate * self.sd.time
        x = (na.linspace(0., self._length['kspace'][-1], self._shape['kspace'][-1], endpoint=False) +
             na.zeros(self._shape['kspace']))

        # Do y-z fft
        self.data = fpack.fftn(self.data, axes=(0,1))

        # communicate
        recvbuf = self.communicate('forward')

        # Phase shift
        recvbuf *= na.exp(1j * self.k['y'] * x * deltay)
        
        # Do x fft
        self.data = fpack.fft(recvbuf, axis=2)

    def rev_np(self):
        """IFFT method to go from kspace to xspace."""
        
        deltay = self.shear_rate * self.sd.time 
        x = na.linspace(0., self.length[-1], self.shape[-1], endpoint=False)
        
        # Do x fft
        self.data = fpack.ifft(self.data, axis=2)
        
        # Phase shift
        self.data *= na.exp(-1j * self.k['y'] * x * deltay)

        # communicate
        recvbuf = self.communicate('backward')
        
        # Do y-z fft
        self.data = fpack.ifftn(recvbuf, axes=(0,1))


    def fwd_fftw(self):
        deltay = self.shear_rate * self.sd.time
        x = (na.linspace(0., self._length['kspace'][-1], self._shape['kspace'][-1], endpoint=False) +
             na.zeros(self._shape['kspace']))

        # do y-z fft
        self.fplan_yz()
        a = self.communicate('forward')
        self.data.shape = self._shape['kspace']
        self.data[:] = a[:]

        # Phase shift
        self.data *= na.exp(1j * self.k['y'] * x * deltay)
        
        # Do x fft
        self.fplan_x()
        self.data /= (self.data.size * com_sys.nproc)

    def rev_fftw(self):
        deltay = self.shear_rate * self.sd.time
        x = na.linspace(0., self.length[-1], self.shape[-1], endpoint=False)

        # Do x fft
        self.rplan_x()

        # Phase shift
        self.data *= na.exp(-1j * self.k['y'] * x * deltay)
        
        # Communicate
        a = self.communicate('backward')
        self.data.shape = self._shape['xspace']
        self.data[:] = a[:]

        # Do y-z fft
        self.rplan_yz()
        self.data.imag = 0.

class SphericalHarmonicRepresentation(FourierRepresentation):
    """Dedalus should eventually support spherical and cylindrical geometries.

    """
    pass<|MERGE_RESOLUTION|>--- conflicted
+++ resolved
@@ -146,27 +146,16 @@
     def fwd_fftw(self):
         self.fplan()
         self.data /= self.data.size
-<<<<<<< HEAD
-
-=======
-        
->>>>>>> ed5d8b6e
+        
     def rev_fftw(self):
         self.rplan()
         self.data.imag = 0.
 
     def fwd_np(self):
-<<<<<<< HEAD
         self.data = fpack.fftn(self.data / self.data.size)
 
     def rev_np(self):
         self.data = fpack.ifftn(self.data) * self.data.size
-=======
-        self.data = fpack.fftn(self.data)
-
-    def rev_np(self):
-        self.data = fpack.ifftn(self.data)
->>>>>>> ed5d8b6e
         self.data.imag = 0
 
     def forward(self):
