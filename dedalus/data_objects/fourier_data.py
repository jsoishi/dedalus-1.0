--- conflicted
+++ resolved
@@ -121,13 +121,10 @@
     def set_dealiasing(self, dealiasing):
         if dealiasing == '2/3':
             self.dealias = self.dealias_23
-<<<<<<< HEAD
+        elif dealiasing == 'cython':
+            self.dealias = self.dealias_23_cy
         elif dealiasing == '2/3spherical':
             self.dealias = self.dealias_spherical_23
-=======
-        elif dealiasing == 'cython':
-            self.dealias = self.dealias_23_cy
->>>>>>> a070eefb
         else:
             self.dealias = self.zero_nyquist
 
