"""Time Integrators.

Author: J. S. Oishi <jsoishi@gmail.com>
Affiliation: KIPAC/SLAC/Stanford
License:
  Copyright (C) 2011 J. S. Oishi.  All Rights Reserved.

  This file is part of dedalus.

  dedalus is free software; you can redistribute it and/or modify
  it under the terms of the GNU General Public License as published by
  the Free Software Foundation; either version 3 of the License, or
  (at your option) any later version.

  This program is distributed in the hope that it will be useful,
  but WITHOUT ANY WARRANTY; without even the implied warranty of
  MERCHANTABILITY or FITNESS FOR A PARTICULAR PURPOSE.  See the
  GNU General Public License for more details.

  You should have received a copy of the GNU General Public License
  along with this program.  If not, see <http://www.gnu.org/licenses/>.
"""
import inspect
import os
import cPickle
import time
import h5py
import numpy as np

from dedalus.utils.parallelism import com_sys
from dedalus.utils.logger import mylog
from dedalus.funcs import insert_ipython, get_mercurial_changeset_id
from dedalus.utils.timer import timer

try:
    from dedalus.__hg_version__ import hg_version
except ImportError:
    hg_version = get_mercurial_changeset_id()
except:
    mylog.warning("could not find hg_version.")
    hg_version = "unknown"

class TimeStepBase(object):
    timer = timer
    def __init__(self, RHS, CFL=0.4, int_factor=None):
        """Base class for dedalus time stepping methods. Provides
        stopping controls, statistics, and (eventually) a snapshotting
        trigger.

        """
        self.RHS = RHS
        self.CFL = CFL
        self.int_factor = int_factor
        self._is_ok = True
        self._nsnap = 0
        self._tlastsnap = 0.

        # parameters
        self.iter = 0
        self.time = 0.
        self._stop_iter = 100000
        self._stop_time = -1.
        self._stop_wall = 3600.*24. # 24 hours
        self._dnsnap  = 100
        self._dtsnap = 1.

        self.dt_old = np.finfo('d').max
        self._start_time = time.time()

    @property
    def ok(self):
        if self.iter >= self._stop_iter:
            if com_sys.myproc == 0:
                mylog.info("Maximum number of iterations reached. Done.")
            self._is_ok = False
        elif self.time >= self._stop_time:
            if com_sys.myproc == 0:
                mylog.info("Time > stop time. Done")
            self._is_ok = False
        elif (time.time() - self._start_time) >= self._stop_wall:
            if com_sys.myproc == 0:
                mylog.info("Wall clock time exceeded. Done.")
            self._is_ok = False
        else:
            self._is_ok = True

        return self._is_ok
    @timer
    def advance(self, data, dt=None):
        if ((self.iter % self._dnsnap) == 0) or (self.time - self._tlastsnap >= self._dtsnap):
            self.snapshot(data)
        if dt == None:
            dt = self.cfl_dt(data)
        self.do_advance(data,dt)
        mylog.info("step %i" % self.iter)
    def do_advance(self, data, dt):
        raise NotImplementedError("do_advance must be provided by subclass.")

    @timer
    def snapshot(self, data):
        myproc = com_sys.myproc

        pathname = "snap_%05i" % (self._nsnap)
        if not os.path.exists(pathname) and myproc == 0:
            os.mkdir(pathname)
        if com_sys.comm:
            com_sys.comm.Barrier()

        # first, save forcing functions, if any
        string = ""
        for k,forcer in self.RHS.forcing_functions.iteritems():
            if forcer:
                string += inspect.getsource(forcer) + "\n"
                self.RHS._forcing_function_names[k] = forcer.__name__

        sidecar = open(os.path.join(pathname,'forcing_functions.py'),'w')
        sidecar.writelines(string)
        sidecar.close()


        # next, pickle physics data
        obj_file = open(os.path.join(pathname,'dedalus_obj_%04i.cpkl' % myproc),'w')
        cPickle.dump(self.RHS, obj_file)
        cPickle.dump(data, obj_file)
        cPickle.dump(self, obj_file)
        obj_file.close()

        # now save fields
        filename = os.path.join(pathname, "data.cpu%04i" % myproc)
        outfile = h5py.File(filename, mode='w')
        root_grp = outfile.create_group('/fields')
        dset = outfile.create_dataset('time',data=self.time)
        outfile.attrs['hg_version'] = hg_version

        data.snapshot(root_grp)
        outfile.close()
        self._nsnap += 1
        self._tlastsnap = self.time

    def stop_time(self,t):
        self._stop_time = t

    def stop_iter(self, it):
        self._stop_iter = it

    def stop_walltime(self, wt):
        self._stop_wall = wt

    def set_nsnap(self, n):
        self._dnsnap = n

    def set_dtsnap(self, dt):
        self._dtsnap = dt

    def final_stats(self):
        self.timer.print_stats()
        if com_sys.myproc == 0:
            total_wtime = self.timer.timers['advance']
            print "total advance wall time: %10.5e sec" % total_wtime
            print "%10.5e sec/step " %(total_wtime/self.iter)
            print
            print "Simulation complete. Status: awesome"

    def finalize(self, data):
        """helper function to call at the end of a run to clean up,
        write final output, and print stats.

        """
        self.snapshot(data)
        self.final_stats()

    def cfl_dt(self, data, cfl = 0.4):
        dt = cfl * self.RHS.compute_dt(data)

        # only let it increase by 5%                                                
        if dt > 1.05*self.dt_old:
            dt = 1.05 * self.dt_old

        self.dt_old = dt
        mylog.info("dt = %10.5e" % dt)
        return dt

class RKBase(TimeStepBase):
    """Base class for all Runge-Kutta integrators.

    """
    @timer
    def forward_step(self, start, deriv, output, dt):
        """
        Take a step in all fields using forward-Euler for components without
        integrating factors.  Compiled in Cython for speed.

        Parameters
        ----------
        start : StateData object
            Data at initial time
        deriv : StateData object
            Time derivatives
        output : StateData object
            Container for output
        dt : float
            Timestep

        """

        # Loop over field components in output
        for fname, field in output:
            for cindex, comp in field:
                if deriv[fname][cindex].integrating_factor is None:
                    self.linear_step(start[fname][cindex]['kspace'],
                                     deriv[fname][cindex]['kspace'],
                                     comp['kspace'],
                                     dt)
                else:
                    self.intfac_step(start[fname][cindex]['kspace'],
                                     deriv[fname][cindex]['kspace'],
                                     comp['kspace'],
                                     deriv[fname][cindex].integrating_factor,
                                     dt)

        # Update time
        output.set_time(start.time + dt)

<<<<<<< HEAD
=======
    def cfl_time(self, data):

        if data.fields.has_key('u'):

            umax = []
            umax.append(2 * np.max(np.abs(data['u']['x']['kspace'])))
            umax.append(2 * np.max(np.abs(data['u']['y']['kspace'])))
            if data.ndim == 3:
                umax.append(2 * np.max(np.abs(data['u']['z']['kspace'])))
            umax.reverse()

            dt = np.asfarray(data.length) / np.asfarray(data.shape) / umax
            print dt

        if data.fields.has_key('B'):

            Bmax = []
            Bmax.append(2 * np.max(np.abs(data['B']['x']['kspace'])))
            Bmax.append(2 * np.max(np.abs(data['B']['y']['kspace'])))
            if data.ndim == 3:
                Bmax.append(2 * np.max(np.abs(data['B']['z']['kspace'])))
            Bmax.reverse()

            vAmax = Bmax / np.sqrt(4 * np.pi * data.parameters['rho0'])

            dt = np.asfarray(data.length) / np.asfarray(data.shape) / vAmax
            print dt
>>>>>>> ab9ec8ec


class RK2mid(RKBase):
    """
    Second-order explicit midpoint Runge-Kutta method, using exponential
    time differencing to handle integrating factors.

    Notes
    -----
    dy/dt = c * y + f(y)

    if c == 0:
        a_n = y_n + dt / 2 * f(y_n)
        y_(n+1) = y_n + dt * f(a_n)
                = a_n + dt * (f(a_n) - f(y_n) / 2)

    else:
        eif = exp(c * dt / 2)
        a_n = y_n * eif + (eif - 1) * f(y_n) / c
        eif = exp(c * dt)
        y_(n+1) = y_n * eif + {[(c * dt - 2) * eif + c * dt + 2] * f(y_n) + [2 * (eif - c * dt - 1)] * f(a_n)} / (c * c * dt)

      0  |  0    0
     1/2 | 1/2   0
    ----------------
         |  0    1

    References
    ----------
    Ashi, H. Numerical Methods for Stiff Systems. University of Nottingham PhD
        (2008). http://etheses.nottingham.ac.uk/663/

    """

    def __init__(self, *arg, **kwargs):

        # Inherited initialization
        TimeStepBase.__init__(self, *arg, **kwargs)

        # Create necessary storage
        self.data2 = self.RHS.create_fields(0.)
        self.deriv1 = self.RHS.create_fields(0.)
        self.deriv2 = self.RHS.create_fields(0.)

        # Import Cython functions
        if self.RHS.ndim == 2:
            from forward_step_cy_2d import euler, etd1, etd2rk2
        else:
            from forward_step_cy_3d import euler, etd1, etd2rk2
        self.euler = euler
        self.etd1 = etd1
        self.etd2rk2 = etd2rk2

    def do_advance(self, data, dt):

        # Integrate in kspace
        s = 'kspace'

        # Place references
        data2 = self.data2
        deriv1 = self.deriv1
        deriv2 = self.deriv2

        # Construct a_n
        self.RHS.RHS(data, deriv1)
        for f in data.fields.keys():
            for c in xrange(data[f].ncomp):
                IF = deriv1[f][c].integrating_factor
                if IF is None:
                    self.euler(data[f][c][s], data2[f][c][s], deriv1[f][c][s], dt / 2.)
                else:
                    self.etd1(data[f][c][s], data2[f][c][s], deriv1[f][c][s], -IF, dt / 2.)
        data2.set_time(data.time + dt / 2.)

        # Complete step
        self.RHS.RHS(data2, deriv2)
        for f in data.fields.keys():
            for c in xrange(data[f].ncomp):
                IF = deriv1[f][c].integrating_factor
                if IF is None:
                    self.euler(data[f][c][s], data[f][c][s], deriv2[f][c][s], dt)
                else:
                    self.etd2rk2(data[f][c][s], data[f][c][s], deriv1[f][c][s], deriv2[f][c][s], -IF, dt)
        data.set_time(data.time + dt)

        # Update integrator stats
        self.time += dt
        self.iter += 1


class RK2trap(RKBase):
    """
    Second-order explicit trapezoidal Runge-Kutta method, using exponential
    time differencing to handle integrating factors.

    Notes
    -----
    dy/dt = c * y + f(y)

    if c == 0:
        a_n = y_n + dt * f(y_n)
        y_(n+1) = y_n + dt / 2 * (f(a_n) + f(y_n))
                = a_n + dt / 2 * (f(a_n) - f(y_n))
    else:
        eif = exp(c * dt)
        a_n = y_n * eif + (eif - 1) * f(y_n) / c
        y_(n+1) = a_n + (eif - c * dt - 1) * (f(a_n) - f(y_n)) / (c * c * dt)

      0  |  0    0
      1  |  1    0
    ----------------
         | 1/2  1/2

    References
    ----------
    Ashi, H. Numerical Methods for Stiff Systems. University of Nottingham PhD
        (2008). http://etheses.nottingham.ac.uk/663/

    """

    def __init__(self, *arg, **kwargs):

        # Inherited initialization
        TimeStepBase.__init__(self, *arg, **kwargs)

        # Create necessary storage
        self.deriv1 = self.RHS.create_fields(0.)
        self.deriv2 = self.RHS.create_fields(0.)

        # Import Cython functions
        if self.RHS.ndim == 2:
            from forward_step_cy_2d import euler, etd1, etd2rk1
        else:
            from forward_step_cy_3d import euler, etd1, etd2rk1
        self.euler = euler
        self.etd1 = etd1
        self.etd2rk1 = etd2rk1

    def do_advance(self, data, dt):

        # Integrate in kspace
        s = 'kspace'

        # Place references
        deriv1 = self.deriv1
        deriv2 = self.deriv2

        # Construct a_n
        self.RHS.RHS(data, deriv1)
        for f in data.fields.keys():
            for c in xrange(data[f].ncomp):
                IF = deriv1[f][c].integrating_factor
                if IF is None:
                    self.euler(data[f][c][s], data[f][c][s], deriv1[f][c][s], dt)
                else:
                    self.etd1(data[f][c][s], data[f][c][s], deriv1[f][c][s], -IF, dt)
        data.set_time(data.time + dt)

        # Complete step
        self.RHS.RHS(data, deriv2)
        for f in data.fields.keys():
            for c in xrange(data[f].ncomp):
                IF = deriv1[f][c].integrating_factor
                if IF is None:
                    self.euler(data[f][c][s], data[f][c][s], deriv2[f][c][s] - deriv1[f][c][s], dt / 2.)
                else:
                    self.etd2rk1(data[f][c][s], data[f][c][s], deriv1[f][c][s], deriv2[f][c][s], -IF, dt)

        # Update integrator stats
        self.time += dt
        self.iter += 1


class RK4(RKBase):
    """
    Fourth-order explicit classical Runge-Kutta method.

    k1 = h * f(t_n, y_n)
    k2 = h * f(t_n + h / 2, y_n + k1 / 2)
    k3 = h * f(t_n + h / 2, y_n + k2 / 2)
    k4 = h * f(t_n + h, y_n + k3)

    y_(n+1) = y_n + (k1 + 2 * k2 + 2 * k3 + k4) / 6 + O(h ** 5)

      0  |  0    0    0    0
     1/2 | 1/2   0    0    0
     1/2 |  0   1/2   0    0
      1  |  0    0    1    0
    --------------------------
         | 1/6  1/3  1/3  1/6

    """

    def __init__(self, *arg, **kwargs):

        # Inherited initialization
        TimeStepBase.__init__(self, *arg, **kwargs)

        # Create StateData for constructing increments
        self.temp_data = self.RHS.create_fields(0.)

        # Create StateData for combining increments
        self.total_deriv = self.RHS.create_fields(0.)

    def do_advance(self, data, dt):

        # Construct k1
        for a in self.RHS.aux_eqns.values():
            a_old = a.value
            a_final_dt = a.RHS(a.value) / 6.
        self.RHS.RHS(data, self.temp_data)
        for fname, field in self.total_deriv:
            for cindex, comp in field:
                comp['kspace'] = self.temp_data[fname][cindex]['kspace'] / 6.

                # Retrieve initial integrating factors for the complete step
                if comp._static_k or (self.temp_data[fname][cindex].integrating_factor is None):
                    comp.integrating_factor = self.temp_data[fname][cindex].integrating_factor
                else:
                    comp.integrating_factor = self.temp_data[fname][cindex].integrating_factor.copy()

        # Construct k2
        self.forward_step(data, self.temp_data, self.temp_data, dt / 2.)
        for a in self.RHS.aux_eqns.values():
            a.value = a_old + dt / 2. * a.RHS(a.value)
            a_final_dt += a.RHS(a.value) / 3.

        self.RHS.RHS(self.temp_data, self.temp_data)
        for fname, field in self.total_deriv:
            for cindex, comp in field:
                comp['kspace'] += self.temp_data[fname][cindex]['kspace'] / 3.

        # Construct k3
        self.forward_step(data, self.temp_data, self.temp_data, dt / 2.)
        for a in self.RHS.aux_eqns.values():
            a.value = a_old + dt / 2. * a.RHS(a.value)
            a_final_dt += a.RHS(a.value) / 3.

        self.RHS.RHS(self.temp_data, self.temp_data)
        for fname, field in self.total_deriv:
            for cindex, comp in field:
                comp['kspace'] += self.temp_data[fname][cindex]['kspace'] / 3.

        # Construct k4
        self.forward_step(data, self.temp_data, self.temp_data, dt)
        for a in self.RHS.aux_eqns.values():
            a.value = a_old + dt * a.RHS(a.value)
            a_final_dt += a.RHS(a.value) / 6.

        self.RHS.RHS(self.temp_data, self.temp_data)
        for fname, field in self.total_deriv:
            for cindex, comp in field:
                comp['kspace'] += self.temp_data[fname][cindex]['kspace'] / 6.

        # Complete step
        self.forward_step(data, self.total_deriv, data, dt)
        for a in self.RHS.aux_eqns.values():
            a.value = a_old + dt * a_final_dt

        # Update integrator stats
        self.time += dt
        self.iter += 1

class CrankNicholsonVisc(TimeStepBase):
    """
    Crank-Nicholson timestepping, copied from MIT script,
    mit18336_spectral_ns2d.m

    """

    def do_advance(self, data, dt):

        deriv = self.RHS.RHS(data)
        for k,f in deriv.fields.iteritems():
            top = 1. / dt - 0.5 * f.integrating_factor
            bottom = 1. / dt + 0.5 * f.integrating_factor
            for i in xrange(f.ncomp):
                data[k][i]['kspace'] = (top / bottom * data[k][i]['kspace'] +
                                        1. / bottom * deriv[k][i]['kspace'])

        # Update data and integrator stats
        data.set_time(data.time + dt)
        self.time += dt
        self.iter += 1
<|MERGE_RESOLUTION|>--- conflicted
+++ resolved
@@ -64,7 +64,6 @@
         self._dnsnap  = 100
         self._dtsnap = 1.
 
-        self.dt_old = np.finfo('d').max
         self._start_time = time.time()
 
     @property
@@ -172,7 +171,7 @@
     def cfl_dt(self, data, cfl = 0.4):
         dt = cfl * self.RHS.compute_dt(data)
 
-        # only let it increase by 5%                                                
+        # only let it increase by 5%
         if dt > 1.05*self.dt_old:
             dt = 1.05 * self.dt_old
 
@@ -221,36 +220,6 @@
         # Update time
         output.set_time(start.time + dt)
 
-<<<<<<< HEAD
-=======
-    def cfl_time(self, data):
-
-        if data.fields.has_key('u'):
-
-            umax = []
-            umax.append(2 * np.max(np.abs(data['u']['x']['kspace'])))
-            umax.append(2 * np.max(np.abs(data['u']['y']['kspace'])))
-            if data.ndim == 3:
-                umax.append(2 * np.max(np.abs(data['u']['z']['kspace'])))
-            umax.reverse()
-
-            dt = np.asfarray(data.length) / np.asfarray(data.shape) / umax
-            print dt
-
-        if data.fields.has_key('B'):
-
-            Bmax = []
-            Bmax.append(2 * np.max(np.abs(data['B']['x']['kspace'])))
-            Bmax.append(2 * np.max(np.abs(data['B']['y']['kspace'])))
-            if data.ndim == 3:
-                Bmax.append(2 * np.max(np.abs(data['B']['z']['kspace'])))
-            Bmax.reverse()
-
-            vAmax = Bmax / np.sqrt(4 * np.pi * data.parameters['rho0'])
-
-            dt = np.asfarray(data.length) / np.asfarray(data.shape) / vAmax
-            print dt
->>>>>>> ab9ec8ec
 
 
 class RK2mid(RKBase):
