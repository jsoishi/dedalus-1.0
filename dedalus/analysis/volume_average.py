"""VolumeAverageSet defines a set of volume average data to be written
out to a simple text file. It is called by an AnalysisSet task, so
this does not handle cadence.

Author: Matthew Turk <matthewturk@gmail.com
Author: J. S. Oishi <jsoishi@gmail.com>
Affiliation: KIPAC/SLAC/Stanford
License:
  Copyright (C) 2011 Matthew Turk, J. S. Oishi.  All Rights Reserved.

  This file is part of dedalus.

  dedalus is free software; you can redistribute it and/or modify
  it under the terms of the GNU General Public License as published by
  the Free Software Foundation; either version 3 of the License, or
  (at your option) any later version.

  This program is distributed in the hope that it will be useful,
  but WITHOUT ANY WARRANTY; without even the implied warranty of
  MERCHANTABILITY or FITNESS FOR A PARTICULAR PURPOSE.  See the
  GNU General Public License for more details.

  You should have received a copy of the GNU General Public License
  along with this program.  If not, see <http://www.gnu.org/licenses/>.
"""

import numpy as na

class VolumeAverageSet(object):
    known_analysis = {}
    def __init__(self, data, filename='time_series.dat'):
        self.data = data
        self.filename = filename
        self.tasks = []
        self.outfile = open(self.filename,'wa')
        self.outfile.write("# Dedalus Volume Average\n")
        self.outfile.write("# Column 0: time\n")

    def add(self, name, fmt):
        self.tasks.append((self.known_analysis[name], fmt))
        self.outfile.write("# Column %i: %s\n" % (len(self.tasks), name))

    def run(self):
        line = []
        line.append("%10.5f" % self.data.time)
        for f,fmt in self.tasks:
            line.append(fmt % f(self.data))
        self.outfile.write("\t".join(line)+"\n")
        self.outfile.flush()

    @classmethod
    def register_task(cls, func):
        cls.known_analysis[func.func_name] = func

@VolumeAverageSet.register_task
def ekin(data):
<<<<<<< HEAD
    en = na.zeros(data['u']['x']['kspace'].shape)
=======
    en = na.zeros(data['u']['x'].data.shape)
>>>>>>> 5c0f68d3
    for i in range(data['u'].ndim):
        en += 0.5*(data['u'][i]['kspace']*data['u'][i]['kspace'].conj()).real

    return en.sum()

@VolumeAverageSet.register_task
def enstrophy(data):
    """compute enstrophy 

    HARDCODED FOR 2D CARTESIAN ONLY!

    """
<<<<<<< HEAD
    aux = data.__class__(['vortz'],data.time)
    aux = data.clone()
    aux.add_field('vortz', 'scalar')
=======
    aux = data.__class__(data.time, data._field_classes['tensor'], data._field_classes['vector'], data._field_classes['scalar'])
    aux.add_field('vortz','scalar')
>>>>>>> 5c0f68d3
    aux['vortz']['kspace'] = data['u']['y'].deriv('x') - data['u']['x'].deriv('y')
    
    enstrophy = (aux['vortz']['xspace']**2).real
    return enstrophy.mean()

@VolumeAverageSet.register_task
def vort_cenk(data):
    """Centroid wavenumber from McWilliams 1990.

    """
    k2 = data['u']['x'].k2()
<<<<<<< HEAD
    en = na.zeros(data['u']['x']['kspace'].shape)
    for i in xrange(data['u'].ndim):
=======
    en = na.zeros(data['u']['x'].data.shape)
    for i in range(data['u'].ndim):
>>>>>>> 5c0f68d3
        en += 0.5*(data['u'][i]['kspace']*data['u'][i]['kspace'].conj()).real
    
    return (k2[1:,1:]**1.5*en[1:,1:]).sum()/(k2[1:,1:]*en[1:,1:]).sum()

@VolumeAverageSet.register_task
def ux_imag(data):
    return data['u']['x']['xspace'].imag.mean()

@VolumeAverageSet.register_task
def uy_imag(data):
    return data['u']['y']['xspace'].imag.mean()

@VolumeAverageSet.register_task
def ux_imag_max(data):
    return data['u']['x']['xspace'].imag.max()

@VolumeAverageSet.register_task
def uy_imag_max(data):
    return data['u']['y']['xspace'].imag.max()<|MERGE_RESOLUTION|>--- conflicted
+++ resolved
@@ -54,11 +54,7 @@
 
 @VolumeAverageSet.register_task
 def ekin(data):
-<<<<<<< HEAD
-    en = na.zeros(data['u']['x']['kspace'].shape)
-=======
     en = na.zeros(data['u']['x'].data.shape)
->>>>>>> 5c0f68d3
     for i in range(data['u'].ndim):
         en += 0.5*(data['u'][i]['kspace']*data['u'][i]['kspace'].conj()).real
 
@@ -71,14 +67,9 @@
     HARDCODED FOR 2D CARTESIAN ONLY!
 
     """
-<<<<<<< HEAD
     aux = data.__class__(['vortz'],data.time)
     aux = data.clone()
     aux.add_field('vortz', 'scalar')
-=======
-    aux = data.__class__(data.time, data._field_classes['tensor'], data._field_classes['vector'], data._field_classes['scalar'])
-    aux.add_field('vortz','scalar')
->>>>>>> 5c0f68d3
     aux['vortz']['kspace'] = data['u']['y'].deriv('x') - data['u']['x'].deriv('y')
     
     enstrophy = (aux['vortz']['xspace']**2).real
@@ -90,13 +81,8 @@
 
     """
     k2 = data['u']['x'].k2()
-<<<<<<< HEAD
-    en = na.zeros(data['u']['x']['kspace'].shape)
+    en = na.zeros(data['u']['x'].data.shape)
     for i in xrange(data['u'].ndim):
-=======
-    en = na.zeros(data['u']['x'].data.shape)
-    for i in range(data['u'].ndim):
->>>>>>> 5c0f68d3
         en += 0.5*(data['u'][i]['kspace']*data['u'][i]['kspace'].conj()).real
     
     return (k2[1:,1:]**1.5*en[1:,1:]).sum()/(k2[1:,1:]*en[1:,1:]).sum()
