"""Analysis.py defines analysis sets, which are groups of tasks, each
with a defined cadence in terms of timesteps. When run, the set will
see what tasks should be run, and runs only those.

Author: Matthew Turk <matthewturk@gmail.com
Author: J. S. Oishi <jsoishi@gmail.com>
Affiliation: KIPAC/SLAC/Stanford
License:
  Copyright (C) 2011 Matthew Turk, J. S. Oishi.  All Rights Reserved.

  This file is part of dedalus.

  dedalus is free software; you can redistribute it and/or modify
  it under the terms of the GNU General Public License as published by
  the Free Software Foundation; either version 3 of the License, or
  (at your option) any later version.

  This program is distributed in the hope that it will be useful,
  but WITHOUT ANY WARRANTY; without even the implied warranty of
  MERCHANTABILITY or FITNESS FOR A PARTICULAR PURPOSE.  See the
  GNU General Public License for more details.

  You should have received a copy of the GNU General Public License
  along with this program.  If not, see <http://www.gnu.org/licenses/>.
"""

import matplotlib
matplotlib.use('AGG')
import matplotlib.pyplot as P
from mpl_toolkits.axes_grid1 import AxesGrid
import numpy as na
import os
from functools import wraps

class AnalysisSet(object):

    # Dictionary of registered tasks
    known_analysis = {}
    
    def __init__(self, data, ti):
        self.data = data
        self.ti = ti
        self.tasks = []

    def add(self, name, cadence, options={}):
        self.tasks.append((self.known_analysis[name], cadence, options))

    def run(self):
        for f, c, kwargs in self.tasks:
            if self.ti.iter % c != 0: continue
            if len(kwargs) == 0:
                f(self.data, self.ti.iter)
            else:
                f(self.data, self.ti.iter, **kwargs)

    # Task registration
    @classmethod
    def register_task(cls, func):
        cls.known_analysis[func.func_name] = func

@AnalysisSet.register_task
def volume_average(data, it, va_obj=None):
    va_obj.run()

@AnalysisSet.register_task
def field_snap(data, it, plot_slice=None, use_extent=False, space='xspace', saveas='snap', **kwargs):
    """
    Take a snapshot of all fields defined. Currently takes z[0] slice for 3D.
    
    """
    
    # Determine image grid size
    nrow = len(data.fields.keys())
    ncol = na.max([f.ncomp for f in data.fields.values()])
    
    # Figure setup
    fig = P.figure(4, figsize=(8 * ncol, 8 * nrow))

    if use_extent:
        extent = [0., data.length[-1], 0., data.length[-2]]
    else:
        extent = None
    
    # Figure setup
    fig = P.figure(1, figsize=(8 * ncol, 8 * nrow))
    
    grid = AxesGrid(fig, 111,
                    nrows_ncols = (nrow, ncol),
                    axes_pad=0.3,
                    cbar_pad=0.,
                    share_all=True,
                    label_mode="1",
                    cbar_location="top",
                    cbar_mode="each")
                    
    # Plot field components
    i = -1
    for k,f in data.fields.iteritems():
        i += 1
        for j in xrange(f.ncomp):
            I = i * ncol + j
        
            if f[j].ndim == 3:
                if plot_slice == None:
                    # Default to bottom xy plane
                    plot_slice = [0, slice(None), slice(None)]
                plot_array = f[j][space][plot_slice]
            else:
                plot_array = f[j][space]
                
            if space == 'kspace':
                plot_array = na.abs(plot_array)
                plot_array[plot_array == 0] = na.nan
                plot_array = na.log10(plot_array)

            else:
                plot_array = plot_array.real

            # Plot
            im = grid[I].imshow(plot_array, extent=extent, origin='lower', 
                                interpolation='nearest', **kwargs)
            grid[I].text(0.05, 0.95, k + str(j), transform=grid[I].transAxes, size=24, color='white')
            grid.cbar_axes[I].colorbar(im)
            
    # Time label     
    tstr = 't = %5.2f' % data.time
    grid[0].text(-0.3,1.,tstr, transform=grid[0].transAxes,size=24,color='black')
    
    if not os.path.exists('frames'):
        os.mkdir('frames')
    if space == 'kspace':
        outfile = "frames/k_" + saveas + "_%07i.png" % it
    else:
        outfile = "frames/" + saveas + "_%07i.png" % it
    fig.savefig(outfile)
    fig.clf()

@AnalysisSet.register_task
def print_energy(data, it):
    """compute energy in real space

    """

    energy = na.zeros(data['ux']['xspace'].shape)
    e2 = na.zeros_like(energy)
    for f in data.fields:
        energy += (data[f]['xspace']*data[f]['xspace'].conj()).real
        e2 += (data[f]['kspace']*data[f]['kspace'].conj()).real
    print "k energy: %10.5e" % (0.5* e2.sum())
    print "x energy: %10.5e" % (0.5*energy.sum()/energy.size)

def compute_en_spec(data, field, normalization=1.0, averaging=None):
    """Compute power spectrum (helper function for analysis tasks).

    Inputs:
        fc               (field name, component) tuple 
        normalization    Power in each mode is multiplied by normalization
        averaging        None     : no averaging (default)
                         'all'    : divide power in each bin by number of modes 
                                    included in that bin
                         'nonzero': like 'all', but count only nonzero modes

    Returns:
        k                centers of k-bins
        spec             Power spectrum of f
    """
    f = data[field]
    power = na.zeros(f[0].data.shape)
    for i in xrange(f.ncomp):
        power += na.abs(f[i]['kspace']) ** 2
    power *= normalization

    # Construct bins by wavevector magnitude (evenly spaced)
    kmag = na.sqrt(f[0].k2())
    k = na.linspace(0, na.max(kmag), na.max(data.shape) / 2.)
    
    kbottom = k - k[1] / 2.
    ktop = k + k[1] / 2.
    spec = na.zeros_like(k)
        
    nonzero = (power > 0)
    for i in xrange(k.size):
        kshell = (kmag >= kbottom[i]) & (kmag < ktop[i])
        spec[i] = (power[kshell]).sum()
        if averaging == 'nonzero':
            spec[i] /= (kshell & nonzero).sum()
        elif averaging == 'all':
            spec[i] /= kshell.sum()

    return k, spec

@AnalysisSet.register_task
def en_spec(data, it, flist=['u']):
    """Record power spectrum of specified fields."""
    
<<<<<<< HEAD
    N = len(flist)
    fig = P.figure(2, figsize=(8 * N, 8))
    
    for i,f in enumerate(flist):
        fx = data[f]['x']
        
        # Calculate power in each mode
        power = na.zeros(fx.data.shape)
        for j in xrange(data[f].ncomp):
            power += 0.5 * na.abs(data[f][j]['kspace']) ** 2

        # Construct bins by wavevector magnitude
        kmag = na.sqrt(fx.k2())
        k = na.linspace(0, na.max(kmag), na.max(data.shape) / 2.)
        kbottom = k - k[1] / 2.
        ktop = k + k[1] / 2.
        spectrum = na.zeros_like(k)
        
        for j in xrange(k.size):
            spectrum[j] = (power[(kmag >= kbottom[j]) & (kmag < ktop[j])]).sum()
    
=======
    for f in flist:
        k, spec = compute_en_spec(data, f, normalization=0.5)
            
>>>>>>> 88cbb979
        # Plotting, skip if all modes are zero
        if spectrum[1:].nonzero()[0].size == 0:
            return
        
        ax = fig.add_subplot(1, N, i+1)
        ax.semilogy(k[1:], spectrum[1:], 'o-')
        
        print "%s E total power = %10.5e" %(f, spectrum.sum())
        print "%s E0 power = %10.5e" %(f, spectrum[0])
        ax.set_xlabel(r"$k$")
        ax.set_ylabel(r"$E(k)$")
        ax.set_title('%s Power, time = %5.2f' %(f, data.time))

        
<<<<<<< HEAD
    # Add timestamp
    #tstr = 't = %5.2f' % data.time
    #P.text(-0.3,1.,tstr, transform=P.gca().transAxes, size=24, color='black')

    if not os.path.exists('frames'):
        os.mkdir('frames')
    outfile = "frames/enspec_%04i.png" %it
=======
        # Add timestamp
        #tstr = 't = %5.2f' % data.time
        #P.text(-0.3,1.,tstr, transform=P.gca().transAxes,size=24,color='black')
        P.title('%s Power, t = %5.2f' %(f, data.time))
       
        if not os.path.exists('frames'):
            os.mkdir('frames')
        outfile = "frames/enspec_%s_%04i.png" %(f,it)
        P.savefig(outfile)
        P.clf()

@AnalysisSet.register_task
def compare_power(data, it, f1='delta_b', f2='delta_c', comparison='ratio', output_columns=True):
    """Compare power spectrum of two fields. Defaults for baryon

    Inputs:
        data            Data object
        it              Iteration number
        f1, f2          Fields to compare
        comparison      'ratio'      : use P(f1)/P(f2) (default)
                        'difference' : use P(f1) - P(f2) 
        output_columns  if True, output data as columns in a file

    """
    k, spec_f1 = compute_en_spec(data, f1)
    k, spec_f2 = compute_en_spec(data, f2)

    if not os.path.exists('frames'):
        os.mkdir('frames')

    if output_columns:
        outfile = open('frames/spec_data_%s_%s_%04i.txt'%(f1,f2,it), 'w')
        for ak, s1, s2 in zip(k, spec_f1, spec_f2):
            outfile.write('%08f\t%08e\t%08e\n'%(ak, s1, s2))
        outfile.close()

    fig = P.figure(figsize=(8,6))
    
    spec_f2[spec_f2==0] = 1.

    if comparison == 'ratio':
        spec_compare = spec_f1/spec_f2
        P.title('Comparison of %s and %s power, t = %5.2f' %(f1, f2, data.time))
        P.ylabel(r"P(%s)/P(%s)" %(f1, f2))
    elif comparison == 'difference':
        spec_compare = spec_f1 - spec_f2
        P.title('Comparison of %s and %s power, t = %5.2f' %(f1, f2, data.time))
        P.ylabel(r"$P(%s) - P(%s)$" %(f1, f2))
        
    P.xlabel(r"$k$")
    P.loglog(k[1:], spec_compare[1:], 'o-')
    
    outfile = "frames/cmpspec_%s_%s_%04i.png" %(f1, f2, it)
>>>>>>> 88cbb979
    P.savefig(outfile)
    P.clf()
    
@AnalysisSet.register_task
def phase_amp(data, it, fclist=[], klist=[], log=True):
    """
    Plot phase velocity and amplification of specified modes.
    
    Inputs:
        data        Data object
        it          Iteration number
        fclist      List of field/component tuples to track: [('u', 'x'), ('phi', 0), ...]
        klist       List of wavevectors given as tuples: [(1,0,0), (1,1,1), ...]
    
    """
    
    if it == 0:
        # Construct container on first pass
        data._save_modes = {}

        for f,c in fclist:
            for k in klist:
                data._save_modes[(f,c,k)] = [data[f][c]['kspace'][k[::-1]]]
        data._save_modes['time'] = [data.time]
        return
        
    # Save components and time
    for f,c in fclist:
        for k in klist:
            data._save_modes[(f,c,k)].append(data[f][c]['kspace'][k[::-1]])
    data._save_modes['time'].append(data.time)
    
    # Plotting setup
    nvars = len(fclist)
    fig, axs = P.subplots(2, nvars, num=3, figsize=(8 * nvars, 6 * 2)) 

    # Plot field components
    time = na.array(data._save_modes['time'])
    
    I = 0
    for f,c in fclist:
        for k in klist:
            plot_array = na.array(data._save_modes[(f,c,k)])
            power = 0.5 * na.abs(plot_array) ** 2
            
            # Phase evolution at fixed point is propto exp(-omega * t)
            dtheta = -na.diff(na.angle(plot_array))
            
            # Correct for pi boundary crossing
            dtheta[dtheta > na.pi] -= 2 * na.pi
            dtheta[dtheta < -na.pi] += 2 * na.pi
            
            # Calculate phase velocity
            omega = dtheta / na.diff(time)
            phase_velocity = omega / na.linalg.norm(k)

            if log:
                axs[0, I].semilogy(time, power, '.-', label=str(k))
            else:
                axs[0, I].plot(time, power, '.-', label=str(k))   
                
            axs[1, I].plot(time[1:], phase_velocity, '.-', label=str(k))

        # Pad and label axes
        axs[0, I].axis(padrange(axs[0, I].axis(), 0.05))
        axs[1, I].axis(padrange(axs[1, I].axis(), 0.05))
                        
        if I == 0:
            axs[0, I].set_ylabel('power')
            axs[1, I].set_ylabel('phase velocity')
            axs[1, I].set_xlabel('time')
        
        axs[0, I].legend()
        axs[1, I].legend()
        axs[0, I].set_title(f + c)

        I += 1

    if not os.path.exists('frames'):
        os.mkdir('frames')
    outfile = "frames/phase_amp.png"
    fig.savefig(outfile)
    fig.clf()
    
@AnalysisSet.register_task
def k_plot(data, it, zcut=0):
    """
    Plot k-power for moving k modes (i.e. ShearReps)
    
    Inputs:
        data        Data object
        it          Iteration number

    Keywords:
        zcut        kz index for the kx,ky plane being plotted

    """
    
    # Determine image grid size
    nrow = len(data.fields.keys())
    ncol = na.max([f.ncomp for f in data.fields.values()])
    
    # Figure setup
    fig = P.figure(4, figsize=(8 * ncol, 8 * nrow))
    
    grid = AxesGrid(fig, 111,
                    nrows_ncols = (nrow, ncol),
                    aspect=False,
                    share_all=True,
                    axes_pad=0.3,
                    cbar_pad=0.,
                    label_mode="1",
                    cbar_location="top",
                    cbar_mode="each")
                    
    # Plot field components
    i = -1
    z_ = na.zeros(data.shape[-2:])
    ny = data['u']['x'].kny
    
    for k,f in data.fields.iteritems():
        i += 1
        for j in xrange(f.ncomp):
            I = i * ncol + j
        
            x = f[j].k['x'][0] + z_
            y = f[j].k['y'][0] + z_

            if f[j].ndim == 3:
                plot_array = f[j]['kspace'][zcut]
            else:
                plot_array = f[j]['kspace']
                
            plot_array = na.abs(plot_array)
            plot_array[plot_array == 0] = 1e-40
            plot_array = na.log10(plot_array)
            
            # Plot
            im = grid[I].scatter(x, y, c=plot_array, linewidth=0, 
                                 vmax=na.max([plot_array.max(), -39]))
            
            # Nyquist boundary
            nysquarex = na.array([-ny[-1], -ny[-1], ny[-1], ny[-1], -ny[-1]])
            nysquarey = na.array([-ny[-2], ny[-2], ny[-2], -ny[-2], -ny[-2]])
            grid[I].plot(nysquarex, nysquarey, 'k--')
            
            # Dealiasing boundary
            grid[I].plot(2/3. * nysquarex, 2/3. * nysquarey, 'k:')
            
            # Plot range and labels
            grid[I].axis(padrange([-ny[-1], ny[1], -ny[-2], ny[-2]], 0.2))
            grid[I].text(0.05, 0.95, k + str(j), transform=grid[I].transAxes, size=24, color='black')
            grid.cbar_axes[I].colorbar(im)
            
    # Time label
    tstr = 't = %6.3f' % data.time
    grid[0].text(-0.3,1.,tstr, transform=grid[0].transAxes, size=24, color='black')
    
    grid[0].set_xlabel('kx')
    grid[0].set_ylabel('ky')
    
    if not os.path.exists('frames'):
        os.mkdir('frames')
    outfile = "frames/k_plot_%07i.png" % it
    fig.savefig(outfile)
    fig.clf()

    
def padrange(range, pad=0.05):
    xmin, xmax, ymin, ymax = range
    dx = xmax - xmin
    dy = ymax - ymin
    if dx == 0: dx = 1.
    if dy == 0: dy = 1.
    outrange = [xmin - pad * dx,
                xmax + pad * dx,
                ymin - pad * dy,
                ymax + pad * dy]
                
    return outrange
    
     
<|MERGE_RESOLUTION|>--- conflicted
+++ resolved
@@ -167,7 +167,7 @@
     f = data[field]
     power = na.zeros(f[0].data.shape)
     for i in xrange(f.ncomp):
-        power += na.abs(f[i]['kspace']) ** 2
+        power += 0.5 * na.abs(f[i]['kspace']) ** 2
     power *= normalization
 
     # Construct bins by wavevector magnitude (evenly spaced)
@@ -192,34 +192,12 @@
 @AnalysisSet.register_task
 def en_spec(data, it, flist=['u']):
     """Record power spectrum of specified fields."""
-    
-<<<<<<< HEAD
     N = len(flist)
     fig = P.figure(2, figsize=(8 * N, 8))
     
     for i,f in enumerate(flist):
-        fx = data[f]['x']
-        
-        # Calculate power in each mode
-        power = na.zeros(fx.data.shape)
-        for j in xrange(data[f].ncomp):
-            power += 0.5 * na.abs(data[f][j]['kspace']) ** 2
-
-        # Construct bins by wavevector magnitude
-        kmag = na.sqrt(fx.k2())
-        k = na.linspace(0, na.max(kmag), na.max(data.shape) / 2.)
-        kbottom = k - k[1] / 2.
-        ktop = k + k[1] / 2.
-        spectrum = na.zeros_like(k)
-        
-        for j in xrange(k.size):
-            spectrum[j] = (power[(kmag >= kbottom[j]) & (kmag < ktop[j])]).sum()
-    
-=======
-    for f in flist:
-        k, spec = compute_en_spec(data, f, normalization=0.5)
-            
->>>>>>> 88cbb979
+        k, spectrum = compute_en_spec(data, f)
+
         # Plotting, skip if all modes are zero
         if spectrum[1:].nonzero()[0].size == 0:
             return
@@ -233,26 +211,15 @@
         ax.set_ylabel(r"$E(k)$")
         ax.set_title('%s Power, time = %5.2f' %(f, data.time))
 
-        
-<<<<<<< HEAD
     # Add timestamp
     #tstr = 't = %5.2f' % data.time
-    #P.text(-0.3,1.,tstr, transform=P.gca().transAxes, size=24, color='black')
-
+    #P.text(-0.3,1.,tstr, transform=P.gca().transAxes,size=24,color='black')
+       
     if not os.path.exists('frames'):
         os.mkdir('frames')
-    outfile = "frames/enspec_%04i.png" %it
-=======
-        # Add timestamp
-        #tstr = 't = %5.2f' % data.time
-        #P.text(-0.3,1.,tstr, transform=P.gca().transAxes,size=24,color='black')
-        P.title('%s Power, t = %5.2f' %(f, data.time))
-       
-        if not os.path.exists('frames'):
-            os.mkdir('frames')
-        outfile = "frames/enspec_%s_%04i.png" %(f,it)
-        P.savefig(outfile)
-        P.clf()
+    outfile = "frames/enspec_%s_%04i.png" %(f,it)
+    P.savefig(outfile)
+    P.clf()
 
 @AnalysisSet.register_task
 def compare_power(data, it, f1='delta_b', f2='delta_c', comparison='ratio', output_columns=True):
@@ -296,7 +263,6 @@
     P.loglog(k[1:], spec_compare[1:], 'o-')
     
     outfile = "frames/cmpspec_%s_%s_%04i.png" %(f1, f2, it)
->>>>>>> 88cbb979
     P.savefig(outfile)
     P.clf()
     
