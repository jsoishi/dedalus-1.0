--- conflicted
+++ resolved
@@ -61,17 +61,10 @@
     va_obj.run()
 
 @AnalysisSet.register_task
-<<<<<<< HEAD
-def field_snap(data, it):
+def field_snap(data, it, use_extent=False, **kwargs):
     """
     Take a snapshot of all fields defined. Currently takes z[0] slice for 3D.
     
-=======
-def field_snap(data, it, use_extent=False, **kwargs):
-    """take a snapshot of all fields defined. currently only works in
-    2D; it will need a slice index for 3D.
-
->>>>>>> cb74faf0
     """
     
     # Determine image grid size
